// (c) 2020, Ava Labs, Inc. All rights reserved.
// See the file LICENSE for licensing terms.

package cfg

import (
	"errors"
	"strings"
	"time"

	"github.com/ava-labs/avalanchego/utils/logging"
)

const appName = "ortelius"

var (
	ErrChainsConfigMustBeStringMap = errors.New("Chain config must a string map")
	ErrChainsConfigIDEmpty         = errors.New("Chain config ID is empty")
	ErrChainsConfigVMEmpty         = errors.New("Chain config vm type is empty")
	ErrChainsConfigIDNotString     = errors.New("Chain config ID is not a string")
	ErrChainsConfigAliasNotString  = errors.New("Chain config alias is not a string")
	ErrChainsConfigVMNotString     = errors.New("Chain config vm type is not a string")
)

type Config struct {
	NetworkID         uint32 `json:"networkID"`
	Chains            `json:"chains"`
	Stream            `json:"stream"`
	Services          `json:"services"`
	MetricsListenAddr string `json:"metricsListenAddr"`
	AdminListenAddr   string `json:"adminListenAddr"`
	Features          map[string]struct{}
}

type Chain struct {
	ID     string `json:"id"`
	VMType string `json:"vmType"`
}

type Chains map[string]Chain

type Services struct {
	Logging logging.Config `json:"logging"`
	API     `json:"api"`
	*DB     `json:"db"`
	*Redis  `json:"redis"`
}

type API struct {
	ListenAddr string `json:"listenAddr"`
}

type DB struct {
	DSN    string `json:"dsn"`
	RODSN  string `json:"rodsn"`
	Driver string `json:"driver"`
}

type Redis struct {
	Addr     string `json:"addr"`
	Password string `json:"password"`
	DB       int    `json:"db"`
}

type Stream struct {
<<<<<<< HEAD
	Kafka        `json:"kafka"`
	Producer     Producer `json:"producer"`
	Consumer     Consumer `json:"consumer"`
	CchainID     string   `json:"cchainId"`
	AvalancheGO  string   `json:"avalanchego"`
	NodeInstance string   `json:"nodeInstance"`
=======
	Producer Producer `json:"producer"`
	Consumer Consumer `json:"consumer"`
	CchainID string   `json:"cchainId"`
>>>>>>> 09e2c404
}

type Filter struct {
	Min uint32 `json:"min"`
	Max uint32 `json:"max"`
}

type Producer struct {
	IPCRoot   string `json:"ipcRoot"`
	CChainRPC string `json:"cChainRpc"`
}

type Consumer struct {
	StartTime time.Time `json:"startTime"`
}

// NewFromFile creates a new *Config with the defaults replaced by the config  in
// the file at the given path
func NewFromFile(filePath string) (*Config, error) {
	v, err := newViperFromFile(filePath)
	if err != nil {
		return nil, err
	}

	// Get sub vipers for all objects with parents
	servicesViper := newSubViper(v, keysServices)
	servicesDBViper := newSubViper(servicesViper, keysServicesDB)
	servicesRedisViper := newSubViper(servicesViper, keysServicesRedis)

	streamViper := newSubViper(v, keysStream)
	streamProducerViper := newSubViper(streamViper, keysStreamProducer)
	streamConsumerViper := newSubViper(streamViper, keysStreamConsumer)

	// Get chains config
	chains, err := newChainsConfig(v)
	if err != nil {
		return nil, err
	}

	// Build logging config
	loggingConf, err := logging.DefaultConfig()
	if err != nil {
		return nil, err
	}
	loggingConf.Directory = v.GetString(keysLogDirectory)

	dbdsn := servicesDBViper.GetString(keysServicesDBDSN)
	dbrodsn := dbdsn
	if servicesDBViper.Get(keysServicesDBRODSN) != nil {
		dbrodsn = servicesDBViper.GetString(keysServicesDBRODSN)
	}

	features := v.GetStringSlice(keysFeatures)
	featuresMap := make(map[string]struct{})
	for _, feature := range features {
		featurec := strings.TrimSpace(strings.ToLower(feature))
		if featurec == "" {
			continue
		}
		featuresMap[featurec] = struct{}{}
	}
	// Put it all together
	return &Config{
		NetworkID:         v.GetUint32(keysNetworkID),
		Features:          featuresMap,
		Chains:            chains,
		MetricsListenAddr: v.GetString(keysServicesMetricsListenAddr),
		AdminListenAddr:   v.GetString(keysServicesAdminListenAddr),
		Services: Services{
			Logging: loggingConf,
			API: API{
				ListenAddr: v.GetString(keysServicesAPIListenAddr),
			},
			DB: &DB{
				Driver: servicesDBViper.GetString(keysServicesDBDriver),
				DSN:    dbdsn,
				RODSN:  dbrodsn,
			},
			Redis: &Redis{
				Addr:     servicesRedisViper.GetString(keysServicesRedisAddr),
				Password: servicesRedisViper.GetString(keysServicesRedisPassword),
				DB:       servicesRedisViper.GetInt(keysServicesRedisDB),
			},
		},
		Stream: Stream{
<<<<<<< HEAD
			CchainID:     streamViper.GetString(keysStreamProducerCchainID),
			AvalancheGO:  streamViper.GetString(keysStreamProducerAvalanchego),
			NodeInstance: streamViper.GetString(keysStreamProducerNodeInstance),
			Kafka: Kafka{
				Brokers: streamKafkaViper.GetStringSlice(keysStreamKafkaBrokers),
			},
=======
			CchainID: streamViper.GetString(keysStreamProducerCchainID),
>>>>>>> 09e2c404
			Producer: Producer{
				IPCRoot:   streamProducerViper.GetString(keysStreamProducerIPCRoot),
				CChainRPC: streamProducerViper.GetString(keysStreamProducerCchainRPC),
			},
			Consumer: Consumer{
				StartTime: streamConsumerViper.GetTime(keysStreamConsumerStartTime),
			},
		},
	}, nil
}<|MERGE_RESOLUTION|>--- conflicted
+++ resolved
@@ -63,18 +63,16 @@
 }
 
 type Stream struct {
-<<<<<<< HEAD
 	Kafka        `json:"kafka"`
 	Producer     Producer `json:"producer"`
 	Consumer     Consumer `json:"consumer"`
 	CchainID     string   `json:"cchainId"`
 	AvalancheGO  string   `json:"avalanchego"`
 	NodeInstance string   `json:"nodeInstance"`
-=======
-	Producer Producer `json:"producer"`
-	Consumer Consumer `json:"consumer"`
-	CchainID string   `json:"cchainId"`
->>>>>>> 09e2c404
+}
+
+type Kafka struct {
+	Brokers []string `json:"brokers"`
 }
 
 type Filter struct {
@@ -105,6 +103,7 @@
 	servicesRedisViper := newSubViper(servicesViper, keysServicesRedis)
 
 	streamViper := newSubViper(v, keysStream)
+	streamKafkaViper := newSubViper(streamViper, keysStreamKafka)
 	streamProducerViper := newSubViper(streamViper, keysStreamProducer)
 	streamConsumerViper := newSubViper(streamViper, keysStreamConsumer)
 
@@ -160,16 +159,9 @@
 			},
 		},
 		Stream: Stream{
-<<<<<<< HEAD
 			CchainID:     streamViper.GetString(keysStreamProducerCchainID),
 			AvalancheGO:  streamViper.GetString(keysStreamProducerAvalanchego),
 			NodeInstance: streamViper.GetString(keysStreamProducerNodeInstance),
-			Kafka: Kafka{
-				Brokers: streamKafkaViper.GetStringSlice(keysStreamKafkaBrokers),
-			},
-=======
-			CchainID: streamViper.GetString(keysStreamProducerCchainID),
->>>>>>> 09e2c404
 			Producer: Producer{
 				IPCRoot:   streamProducerViper.GetString(keysStreamProducerIPCRoot),
 				CChainRPC: streamProducerViper.GetString(keysStreamProducerCchainRPC),
