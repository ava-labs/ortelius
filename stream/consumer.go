--- conflicted
+++ resolved
@@ -184,13 +184,6 @@
 			return c.sc.Persist.UpdateTxPoolStatus(ctx, sess, txPoll)
 		}
 
-<<<<<<< HEAD
-	consumeState := services.NewConsumerState()
-	for {
-		err = c.persistConsume(msg, consumeState)
-		if !db.ErrIsLockError(err) {
-			break
-=======
 		var err error
 		var rowdata []*services.TxPool
 		for icnt := 0; icnt < rotateMax+1; icnt++ {
@@ -233,7 +226,6 @@
 			if err != nil {
 				return err
 			}
->>>>>>> f2679c83
 		}
 
 		return nil
@@ -247,22 +239,18 @@
 		return err
 	}
 
-<<<<<<< HEAD
-	c.sc.BalanceAccumulatorManager.Run(c.sc.Persist, c.sc, consumeState)
-=======
 	err = wm(msg)
 	if err != nil {
 		return err
 	}
->>>>>>> f2679c83
 
 	return c.commitMessage(msg)
 }
 
-func (c *consumer) persistConsume(msg *Message, consumeState services.ConsumeState) error {
+func (c *consumer) persistConsume(msg *Message) error {
 	ctx, cancelFn := context.WithTimeout(context.Background(), cfg.DefaultConsumeProcessWriteTimeout)
 	defer cancelFn()
-	return c.consumer.Consume(ctx, c.conns, msg, c.sc.Persist, consumeState)
+	return c.consumer.Consume(ctx, c.conns, msg, c.sc.Persist)
 }
 
 func (c *consumer) nextMessage() (*Message, error) {
