--- conflicted
+++ resolved
@@ -477,12 +477,6 @@
 		return err
 	}
 
-<<<<<<< HEAD
-=======
-	// wipe before re-encoding
-	cblk.Txs = nil
-
->>>>>>> 7bddbbb3
 	for _, txTranactionTraces := range localBlock.blockContainer.Traces {
 		txTransactionTracesBits, err := json.Marshal(txTranactionTraces)
 		if err != nil {
@@ -552,11 +546,7 @@
 		return err
 	}
 
-<<<<<<< HEAD
 	id, err := ids.ToID(hashing.ComputeHash256([]byte(cblk.Header.Number.String())))
-=======
-	id, err := ids.ToID(hashing.ComputeHash256(block))
->>>>>>> 7bddbbb3
 	if err != nil {
 		return err
 	}
