--- conflicted
+++ resolved
@@ -464,16 +464,13 @@
 			p.Success()
 			return nil
 
-<<<<<<< HEAD
-			case ErrNoMessage:
-				nomsg++
-				return nil
-=======
+		case ErrNoMessage:
+			return nil
+
 		// This error is expected when the upstream service isn't producing
 		case context.DeadlineExceeded:
 			p.sc.Log.Debug("context deadline exceeded")
 			return nil
->>>>>>> f3cacd48
 
 		case ErrNoMessage:
 			return nil
