// (c) 2020, Ava Labs, Inc. All rights reserved.
// See the file LICENSE for licensing terms.

package stream

import (
	"context"
	"encoding/json"
	"fmt"
	"io"
	"math/big"
	"strings"
	"sync"
	"time"

	"github.com/ava-labs/avalanchego/ids"
	avalancheGoUtils "github.com/ava-labs/avalanchego/utils"
	"github.com/ava-labs/avalanchego/utils/hashing"
	"github.com/ava-labs/avalanchego/utils/wrappers"
	"github.com/ava-labs/ortelius/cfg"
	cblock "github.com/ava-labs/ortelius/models"
	"github.com/ava-labs/ortelius/services/idb"
	"github.com/ava-labs/ortelius/services/metrics"
	"github.com/ava-labs/ortelius/services/servicesconn"
	"github.com/ava-labs/ortelius/services/servicesctrl"
	"github.com/ava-labs/ortelius/utils"
)

const (
	rpcTimeout     = time.Minute
	dbReadTimeout  = 10 * time.Second
	dbWriteTimeout = time.Minute

	readRPCTimeout = 500 * time.Millisecond

	maxWorkerQueue = 1000
	maxWorkers     = 4
)

type producerCChainContainer struct {
	sc *servicesctrl.Control

	conns      *servicesconn.Connections
	block      *big.Int
	blockCount *big.Int

	client *cblock.Client

	msgChan     chan *blockWorkContainer
	msgChanDone chan struct{}

	runningControl utils.Running

	catchupErrs avalancheGoUtils.AtomicInterface
}

func newContainerC(
	sc *servicesctrl.Control,
	conf cfg.Config,
) (*producerCChainContainer, error) {
	conns, err := sc.DatabaseOnly()
	if err != nil {
		return nil, err
	}

	pc := &producerCChainContainer{
		msgChan:        make(chan *blockWorkContainer, maxWorkerQueue),
		msgChanDone:    make(chan struct{}, 1),
		runningControl: utils.NewRunning(),
		conns:          conns,
		sc:             sc,
	}

	err = pc.getBlock()
	if err != nil {
		_ = conns.Close()
		return nil, err
	}

	cl, err := cblock.NewClient(conf.Producer.CChainRPC)
	if err != nil {
		_ = conns.Close()
		return nil, err
	}
	pc.client = cl

	return pc, nil
}

func (p *producerCChainContainer) Close() error {
	if p.client != nil {
		p.client.Close()
	}
	errs := wrappers.Errs{}
	if p.conns != nil {
		errs.Add(p.conns.Close())
	}
	return errs.Err
}

func (p *producerCChainContainer) getBlock() error {
	var err error
	sess := p.conns.DB().NewSessionForEventReceiver(p.conns.Stream().NewJob("get-block"))

	ctx, cancelCtx := context.WithTimeout(context.Background(), dbReadTimeout)
	defer cancelCtx()

	type MaxBlock struct {
		Block      string
		BlockCount string
	}
	maxBlock := MaxBlock{}
	_, err = sess.Select(
		"cast(case when max(block) is null then -1 else max(block) end as char) as block",
		"cast(count(*) as char) as block_count",
	).
		From(idb.TableCvmBlocks).
		LoadContext(ctx, &maxBlock)
	if err != nil {
		return err
	}

	mblock, ok := big.NewInt(0).SetString(maxBlock.Block, 10)
	if !ok {
		return fmt.Errorf("invalid block %s", maxBlock.Block)
	}
	cblockCount, ok := big.NewInt(0).SetString(maxBlock.BlockCount, 10)
	if !ok {
		return fmt.Errorf("invalid block %s", maxBlock.BlockCount)
	}
	p.block = mblock
	p.blockCount = cblockCount
	p.sc.Log.Info("starting processing block %s cnt %s", p.block.String(), p.blockCount.String())
	return nil
}

func (p *producerCChainContainer) catchupBlock(conns *servicesconn.Connections, catchupBlock *big.Int, wg *sync.WaitGroup) {
	defer func() {
		wg.Done()
		_ = conns.Close()
	}()

	sess := conns.DB().NewSessionForEventReceiver(conns.StreamDBDedup().NewJob("catchup-block"))

	ctx := context.Background()
	var err error
	startBlock := big.NewInt(0)
	endBlock := big.NewInt(0)
	for endBlock.Cmp(catchupBlock) < 0 {
		if p.runningControl.IsStopped() {
			break
		}
		if p.catchupErrs.GetValue() != nil {
			return
		}

		endBlock = big.NewInt(0).Add(startBlock, big.NewInt(100000))
		if endBlock.Cmp(catchupBlock) >= 0 {
			endBlock.Set(catchupBlock)
		}

		var cvmBlocks []*idb.CvmBlocks
		_, err = sess.Select(
			"block",
		).From(idb.TableCvmBlocks).
			Where("block >= "+startBlock.String()+" and block < "+endBlock.String()).
			LoadContext(ctx, &cvmBlocks)
		if err != nil {
			p.catchupErrs.SetValue(err)
			return
		}
		blockMap := make(map[string]struct{})
		for _, bl := range cvmBlocks {
			blockMap[bl.Block] = struct{}{}
		}
		for startBlock.Cmp(endBlock) < 0 {
			if p.runningControl.IsStopped() {
				break
			}

			if p.catchupErrs.GetValue() != nil {
				return
			}
			if _, ok := blockMap[startBlock.String()]; !ok {
				p.sc.Log.Info("refill %v", startBlock.String())
				p.msgChan <- &blockWorkContainer{errs: &p.catchupErrs, blockNumber: startBlock}
			}
			startBlock = big.NewInt(0).Add(startBlock, big.NewInt(1))
		}
	}

	p.sc.Log.Info("catchup complete")
}

func (p *producerCChainContainer) ProcessNextMessage() error {
	lblocknext, err := p.client.Latest(rpcTimeout)
	if err != nil {
		time.Sleep(readRPCTimeout)
		return err
	}
	if lblocknext.Cmp(p.block) <= 0 {
		time.Sleep(readRPCTimeout)
		return ErrNoMessage
	}

	errs := &avalancheGoUtils.AtomicInterface{}
	for lblocknext.Cmp(p.block) > 0 {
		if p.runningControl.IsStopped() {
			break
		}
		if errs.GetValue() != nil {
			return errs.GetValue().(error)
		}
		if p.catchupErrs.GetValue() != nil {
			return p.catchupErrs.GetValue().(error)
		}
		ncurrent := big.NewInt(0).Add(p.block, big.NewInt(1))
		p.msgChan <- &blockWorkContainer{errs: errs, blockNumber: ncurrent}
		p.block = big.NewInt(0).Add(p.block, big.NewInt(1))
	}

	for len(p.msgChan) > 0 {
		time.Sleep(1 * time.Millisecond)
	}

	if errs.GetValue() != nil {
		return errs.GetValue().(error)
	}

	return nil
}

type ProducerCChain struct {
	id string
	sc *servicesctrl.Control

	// metrics
	metricProcessedCountKey string
	metricSuccessCountKey   string
	metricFailureCountKey   string

	conf cfg.Config

	runningControl utils.Running

	topic     string
	topicTrc  string
	topicLogs string
}

func NewProducerCChain(sc *servicesctrl.Control, conf cfg.Config) utils.ListenCloser {
	topicName := fmt.Sprintf("%d-%s-cchain", conf.NetworkID, conf.CchainID)
	topicTrcName := fmt.Sprintf("%d-%s-cchain-trc", conf.NetworkID, conf.CchainID)
	topicLogsName := fmt.Sprintf("%d-%s-cchain-logs", conf.NetworkID, conf.CchainID)

	p := &ProducerCChain{
		topic:                   topicName,
		topicTrc:                topicTrcName,
		topicLogs:               topicLogsName,
		conf:                    conf,
		sc:                      sc,
		metricProcessedCountKey: fmt.Sprintf("produce_records_processed_%s_cchain", conf.CchainID),
		metricSuccessCountKey:   fmt.Sprintf("produce_records_success_%s_cchain", conf.CchainID),
		metricFailureCountKey:   fmt.Sprintf("produce_records_failure_%s_cchain", conf.CchainID),
		id:                      fmt.Sprintf("producer %d %s cchain", conf.NetworkID, conf.CchainID),
		runningControl:          utils.NewRunning(),
	}
	metrics.Prometheus.CounterInit(p.metricProcessedCountKey, "records processed")
	metrics.Prometheus.CounterInit(p.metricSuccessCountKey, "records success")
	metrics.Prometheus.CounterInit(p.metricFailureCountKey, "records failure")
	sc.InitProduceMetrics()

	return p
}

func (p *ProducerCChain) Close() error {
	p.runningControl.Close()
	return nil
}

func (p *ProducerCChain) ID() string {
	return p.id
}

func (p *ProducerCChain) updateBlock(conns *servicesconn.Connections, blockNumber *big.Int, updateTime time.Time) error {
	sess := conns.DB().NewSessionForEventReceiver(conns.StreamDBDedup().NewJob("update-block"))

	ctx, cancelCtx := context.WithTimeout(context.Background(), dbWriteTimeout)
	defer cancelCtx()

	cvmBlocks := &idb.CvmBlocks{
		Block:     blockNumber.String(),
		CreatedAt: updateTime,
	}
	return p.sc.Persist.InsertCvmBlocks(ctx, sess, cvmBlocks)
}

func (p *ProducerCChain) Failure() {
	_ = metrics.Prometheus.CounterInc(p.metricFailureCountKey)
	_ = metrics.Prometheus.CounterInc(servicesctrl.MetricProduceFailureCountKey)
}

func (p *ProducerCChain) Success() {
	_ = metrics.Prometheus.CounterInc(p.metricSuccessCountKey)
	_ = metrics.Prometheus.CounterInc(servicesctrl.MetricProduceSuccessCountKey)
}

func (p *ProducerCChain) Listen() error {
	p.sc.Log.Info("Started worker manager for cchain")
	defer p.sc.Log.Info("Exiting worker manager for cchain")

	for !p.runningControl.IsStopped() {
		err := p.runProcessor()

		// If there was an error we want to log it, and iff we are not stopping
		// we want to add a retry delay.
		if err != nil {
			p.sc.Log.Error("Error running worker: %s", err.Error())
		}
		if p.runningControl.IsStopped() {
			break
		}
		if err != nil {
			<-time.After(processorFailureRetryInterval)
		}
	}

	return nil
}

func CChainNotReady(err error) bool {
	if strings.HasPrefix(err.Error(), "404 Not Found") {
		return true
	}
	if strings.HasPrefix(err.Error(), "503 Service Unavailable") {
		return true
	}
	if strings.HasSuffix(err.Error(), "connect: connection refused") {
		return true
	}
	if strings.HasSuffix(err.Error(), "read: connection reset by peer") {
		return true
	}
	return false
}

// runProcessor starts the processing loop for the backend and closes it when
// finished
func (p *ProducerCChain) runProcessor() error {
	if p.runningControl.IsStopped() {
		p.sc.Log.Info("Not starting worker for cchain because we're stopping")
		return nil
	}

	p.sc.Log.Info("Starting worker for cchain")
	defer p.sc.Log.Info("Exiting worker for cchain")

	wgpc := &sync.WaitGroup{}
	wgpcmsgchan := &sync.WaitGroup{}

	pc, err := newContainerC(p.sc, p.conf)
	if err != nil {
		return err
	}

	defer func() {
		pc.runningControl.Close()
		wgpc.Wait()
		close(pc.msgChanDone)
		wgpcmsgchan.Wait()
		close(pc.msgChan)

		err := pc.Close()
		if err != nil {
			p.sc.Log.Warn("Stopping worker for cchain %w", err)
		}
	}()

	pblockp1 := big.NewInt(0).Add(pc.block, big.NewInt(1))
	if pc.blockCount.Cmp(pblockp1) < 0 {
		conns1, err := p.sc.DatabaseOnly()
		if err != nil {
			return err
		}
		wgpc.Add(1)
		go pc.catchupBlock(conns1, pblockp1, wgpc)
	}

	for icnt := 0; icnt < maxWorkers; icnt++ {
		cl, err := cblock.NewClient(p.conf.Producer.CChainRPC)
		if err != nil {
			return err
		}
		conns1, err := p.sc.DatabaseOnly()
		if err != nil {
			cl.Close()
			return err
		}
		wgpcmsgchan.Add(1)
		go p.blockProcessor(pc, cl, conns1, wgpcmsgchan)
	}

	// Create a closure that processes the next message from the backend
	processNextMessage := func() error {
		err := pc.ProcessNextMessage()
		if pc.catchupErrs.GetValue() != nil {
			err = pc.catchupErrs.GetValue().(error)
			if !CChainNotReady(err) {
				p.Failure()
				p.sc.Log.Error("Catchup error: %v", err)
			} else {
				p.sc.Log.Warn("%s", TrimNL(err.Error()))
			}
			return err
		}

		switch err {
		case nil:
			p.Success()
			return nil

		// This error is expected when the upstream service isn't producing
		case context.DeadlineExceeded:
			p.sc.Log.Debug("context deadline exceeded")
			return nil

		case ErrNoMessage:
			return nil

		case io.EOF:
			p.sc.Log.Error("EOF")
			return io.EOF

		default:
			if CChainNotReady(err) {
				p.sc.Log.Warn("%s", TrimNL(err.Error()))
				return nil
			}

			p.Failure()
			p.sc.Log.Error("Unknown error: %v", err)
			return err
		}
	}

	// Process messages until asked to stop
	for {
		if p.runningControl.IsStopped() || pc.runningControl.IsStopped() {
			break
		}
		err := processNextMessage()
		if err != nil {
			return err
		}
	}

	return nil
}

type localBlockObject struct {
	blockContainer *cblock.BlockContainer
	time           time.Time
}

func (p *ProducerCChain) processWork(conns *servicesconn.Connections, localBlock *localBlockObject) error {
	cblk, err := cblock.New(localBlock.blockContainer.Block)
	if err != nil {
		return err
	}

	for _, txTranactionTraces := range localBlock.blockContainer.Traces {
		txTransactionTracesBits, err := json.Marshal(txTranactionTraces)
		if err != nil {
			return err
		}

		idsv := fmt.Sprintf("%s:%d", txTranactionTraces.Hash, txTranactionTraces.Idx)
<<<<<<< HEAD

=======
>>>>>>> af218480
		id, err := ids.ToID(hashing.ComputeHash256([]byte(idsv)))
		if err != nil {
			return err
		}

		txPool := &idb.TxPool{
			NetworkID:     p.conf.NetworkID,
			ChainID:       p.conf.CchainID,
			MsgKey:        id.String(),
			Serialization: txTransactionTracesBits,
			Processed:     0,
			Topic:         p.topicTrc,
			CreatedAt:     localBlock.time,
		}
		err = txPool.ComputeID()
		if err != nil {
			return err
		}
		err = UpdateTxPool(dbWriteTimeout, conns, p.sc.Persist, txPool, p.sc)
		if err != nil {
			return err
		}
	}

	for _, log := range localBlock.blockContainer.Logs {
		logBits, err := json.Marshal(log)
		if err != nil {
			return err
		}

		idsv := fmt.Sprintf("%s:%s:%d", log.BlockHash, log.TxHash, log.Index)
<<<<<<< HEAD

=======
>>>>>>> af218480
		id, err := ids.ToID(hashing.ComputeHash256([]byte(idsv)))
		if err != nil {
			return err
		}

		txPool := &idb.TxPool{
			NetworkID:     p.conf.NetworkID,
			ChainID:       p.conf.CchainID,
			MsgKey:        id.String(),
			Serialization: logBits,
			Processed:     0,
			Topic:         p.topicLogs,
			CreatedAt:     localBlock.time,
		}
		err = txPool.ComputeID()
		if err != nil {
			return err
		}
		err = UpdateTxPool(dbWriteTimeout, conns, p.sc.Persist, txPool, p.sc)
		if err != nil {
			return err
		}
	}

	block, err := json.Marshal(cblk)
	if err != nil {
		return err
	}

	id, err := ids.ToID(hashing.ComputeHash256([]byte(cblk.Header.Number.String())))
	if err != nil {
		return err
	}

	txPool := &idb.TxPool{
		NetworkID:     p.conf.NetworkID,
		ChainID:       p.conf.CchainID,
		MsgKey:        id.String(),
		Serialization: block,
		Processed:     0,
		Topic:         p.topic,
		CreatedAt:     localBlock.time,
	}
	err = txPool.ComputeID()
	if err != nil {
		return err
	}
	err = UpdateTxPool(dbWriteTimeout, conns, p.sc.Persist, txPool, p.sc)
	if err != nil {
		return err
	}

	return nil
}

type blockWorkContainer struct {
	errs        *avalancheGoUtils.AtomicInterface
	blockNumber *big.Int
}

func (p *ProducerCChain) blockProcessor(pc *producerCChainContainer, client *cblock.Client, conns *servicesconn.Connections, wg *sync.WaitGroup) {
	defer func() {
		wg.Done()
		_ = conns.Close()
		client.Close()
	}()

	for {
		select {
		case <-pc.msgChanDone:
			return
		case blockWork := <-pc.msgChan:
			if blockWork.errs.GetValue() != nil {
				continue
			}

			blContainer, err := client.ReadBlock(blockWork.blockNumber, rpcTimeout)
			if err != nil {
				blockWork.errs.SetValue(err)
				continue
			}

			localBlockObject := &localBlockObject{blockContainer: blContainer, time: time.Now()}
			err = p.processWork(conns, localBlockObject)
			if err != nil {
				blockWork.errs.SetValue(err)
				continue
			}

			err = p.updateBlock(conns, blockWork.blockNumber, localBlockObject.time)
			if err != nil {
				blockWork.errs.SetValue(err)
				continue
			}

			_ = metrics.Prometheus.CounterInc(p.metricProcessedCountKey)
			_ = metrics.Prometheus.CounterInc(servicesctrl.MetricProduceProcessedCountKey)
		}
	}
}<|MERGE_RESOLUTION|>--- conflicted
+++ resolved
@@ -475,10 +475,6 @@
 		}
 
 		idsv := fmt.Sprintf("%s:%d", txTranactionTraces.Hash, txTranactionTraces.Idx)
-<<<<<<< HEAD
-
-=======
->>>>>>> af218480
 		id, err := ids.ToID(hashing.ComputeHash256([]byte(idsv)))
 		if err != nil {
 			return err
@@ -510,10 +506,6 @@
 		}
 
 		idsv := fmt.Sprintf("%s:%s:%d", log.BlockHash, log.TxHash, log.Index)
-<<<<<<< HEAD
-
-=======
->>>>>>> af218480
 		id, err := ids.ToID(hashing.ComputeHash256([]byte(idsv)))
 		if err != nil {
 			return err
