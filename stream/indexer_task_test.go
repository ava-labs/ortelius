package stream

import (
	"context"
	"testing"
	"time"

	"github.com/ava-labs/avalanchego/utils/logging"
	"github.com/ava-labs/ortelius/cfg"
	"github.com/ava-labs/ortelius/services/db"

	"github.com/ava-labs/ortelius/services/indexes/models"

	"github.com/ava-labs/ortelius/services"
	"github.com/gocraft/health"
)

func TestIntegration(t *testing.T) {
	var err error

	h := health.NewStream()

	c, _ := db.New(h, cfg.DB{Driver: "mysql", DSN: "root:password@tcp(127.0.0.1:3306)/ortelius_test?parseTime=true"})
	conf, _ := logging.DefaultConfig()
	log, _ := logging.New(conf)

	co := services.NewConnections(log, h, c, nil)

	// produce an expected timestamp to test..
	timenow := time.Now().Round(1 * time.Minute)
	timeProducerFunc := func() time.Time {
		return timenow
	}

	tasker := ProducerTasker{connections: co,
		timeStampProducer: timeProducerFunc,
	}

	ctx := context.Background()

	sess, _ := co.DB().NewSession("producertask", 5*time.Second)

	// cleanup for run.
	_, _ = models.DeleteAvmAssetAggregationState(ctx, sess, models.StateBackupID)
	_, _ = models.DeleteAvmAssetAggregationState(ctx, sess, models.StateLiveID)
	_, _ = sess.DeleteFrom("avm_asset_aggregation").ExecContext(ctx)
	_, _ = sess.DeleteFrom("avm_asset_address_counts").ExecContext(ctx)
	_, _ = sess.DeleteFrom("aggregate_txfee").ExecContext(ctx)
	_, _ = sess.DeleteFrom("avm_outputs").ExecContext(ctx)
	_, _ = sess.DeleteFrom("avm_output_addresses").ExecContext(ctx)
	_, _ = sess.DeleteFrom("avm_transactions").ExecContext(ctx)

	pastime := time.Now().Add(-5 * time.Hour).Round(1 * time.Minute).Add(1 * time.Second)

	aggregationTime := pastime.Truncate(timestampRollup)

	_, err = sess.InsertInto("avm_outputs").
		Pair("id", "id1").
		Pair("chain_id", "cid").
		Pair("output_index", 1).
		Pair("output_type", 1).
		Pair("locktime", 1).
		Pair("threshold", 1).
		Pair("created_at", pastime).
		Pair("asset_id", "testasset").
		Pair("amount", 100).
		Pair("transaction_id", 1).
		Exec()
	if err != nil {
		t.Error("insert avm_outputs", err)
	}
	_, err = sess.InsertInto("avm_outputs").
		Pair("id", "id2").
		Pair("chain_id", "cid").
		Pair("output_index", 2).
		Pair("output_type", 1).
		Pair("locktime", 1).
		Pair("threshold", 1).
		Pair("created_at", pastime).
		Pair("asset_id", "testasset").
		Pair("amount", 100).
		Pair("transaction_id", 1).
		Exec()
	if err != nil {
		t.Error("insert avm_outputs", err)
	}
	_, err = sess.InsertInto("avm_output_addresses").
		Pair("output_id", "id1").
		Pair("address", "addr1").
		Pair("created_at", pastime).
		Exec()
	if err != nil {
		t.Error("insert avm_output_addresses", err)
	}
	_, err = sess.InsertInto("avm_transactions").
		Pair("id", "id1").
		Pair("chain_id", "cid").
		Pair("type", "type").
		Pair("created_at", pastime).
		Exec()
	if err != nil {
		t.Error("insert avm_transactions", err)
	}

	avmAggregate := models.AvmAggregate{}
	avmAggregate.AggregateTS = time.Now().Add(time.Duration(aggregateDeleteFrame.Milliseconds()+1) * time.Millisecond)
	avmAggregate.AssetID = "futureasset"
	_, _ = models.InsertAvmAssetAggregation(ctx, sess, avmAggregate)

	err = tasker.RefreshAggregates()
	if err != nil {
		t.Errorf("refresh failed %s", err.Error())
	}

	backupAggregationState, _ := models.SelectAvmAssetAggregationState(ctx, sess, models.StateBackupID)
	liveAggregationState, _ := models.SelectAvmAssetAggregationState(ctx, sess, models.StateLiveID)
	if liveAggregationState.ID != models.StateLiveID {
		t.Errorf("state live not created")
	}
	if !liveAggregationState.CreatedAt.Equal(timenow.Add(additionalHours)) {
		t.Errorf("state live createdat not reset to the future")
	}
	if backupAggregationState.ID != 0 {
		t.Errorf("state backup not removed")
	}

	count := 999999
	_, _ = sess.Select("count(*)").From("avm_asset_aggregation").
		Where("aggregate_ts < ?", time.Now().Add(aggregateDeleteFrame)).
		Load(&count)
	if count != 0 {
		t.Errorf("future avm_asset not removed")
	}

	avmAggregateModels, _ := models.SelectAvmAssetAggregations(ctx, sess)

	for _, aggregateMapValue := range avmAggregateModels {
		if !aggregateMapValue.AggregateTS.Equal(aggregationTime.UTC()) &&
			aggregateMapValue.AssetID != "testasset" &&
<<<<<<< HEAD
=======
			aggregateMapValue.ChainID != "cid1" &&
>>>>>>> 19aa88bf
			aggregateMapValue.TransactionVolume != "200" &&
			aggregateMapValue.TransactionCount != 1 &&
			aggregateMapValue.AssetCount != 2 {
			t.Errorf("aggregate map invalid")
		}
	}

	avmAggregateCounts, _ := models.SelectAvmAssetAggregationCounts(ctx, sess)
	if len(avmAggregateCounts) != 1 {
		t.Errorf("aggregate map count not created")
	}

	for _, aggregateCountMapValue := range avmAggregateCounts {
		if aggregateCountMapValue.Address != "id1" &&
			aggregateCountMapValue.AssetID != "testasset" &&
			aggregateCountMapValue.AssetID != "ch1" &&
			aggregateCountMapValue.TransactionCount != 1 &&
			aggregateCountMapValue.TotalSent != "0" &&
			aggregateCountMapValue.TotalReceived != "100" &&
			aggregateCountMapValue.Balance != "100" &&
			aggregateCountMapValue.UtxoCount != 1 {
			t.Errorf("aggregate map count invalid")
		}
	}

	aggregateTxFees, _ := models.SelectFeeBurn(ctx, sess)
	if len(aggregateTxFees) != 1 {
		t.Errorf("aggregate map count not created")
	}

	for _, aggregateTxFee := range aggregateTxFees {
		if !aggregateTxFee.AggregateTS.Equal(aggregationTime.UTC()) &&
			aggregateTxFee.TxFee != "1" {
			t.Errorf("aggregate map count invalid")
		}
	}
}

func TestHandleBackupState(t *testing.T) {
	h := health.NewStream()

	c, _ := db.New(h, cfg.DB{Driver: "mysql", DSN: "root:password@tcp(127.0.0.1:3306)/ortelius_test?parseTime=true"})
	conf, _ := logging.DefaultConfig()
	log, _ := logging.New(conf)

	co := services.NewConnections(log, h, c, nil)

	ctx := context.Background()

	sess, _ := co.DB().NewSession("producertasker", 5*time.Second)

	// cleanup for run.
	_, _ = models.DeleteAvmAssetAggregationState(ctx, sess, models.StateBackupID)
	_, _ = models.DeleteAvmAssetAggregationState(ctx, sess, models.StateLiveID)

	timeNow := time.Now().Round(1 * time.Minute)

	_, _ = models.InsertAvmAssetAggregationState(ctx, sess, models.AvmAssetAggregateState{
		ID:               models.StateBackupID,
		CreatedAt:        timeNow,
		CurrentCreatedAt: timeNow})

	state := models.AvmAssetAggregateState{
		ID:               models.StateLiveID,
		CreatedAt:        time.Unix(1, 0),
		CurrentCreatedAt: time.Unix(1, 0)}

	timenow := time.Now().Round(1 * time.Minute)
	timeProducerFunc := func() time.Time {
		return timenow
	}

	producerTask := ProducerTasker{connections: co,
		timeStampProducer: timeProducerFunc,
	}

	backupState, _ := producerTask.updateBackupState(ctx, sess, state)
	if backupState.ID != models.StateBackupID {
		t.Fatal("invalid state")
	}

	if !backupState.CurrentCreatedAt.Equal(state.CurrentCreatedAt) {
		t.Fatal("backup state current created not updated")
	}
}<|MERGE_RESOLUTION|>--- conflicted
+++ resolved
@@ -137,10 +137,7 @@
 	for _, aggregateMapValue := range avmAggregateModels {
 		if !aggregateMapValue.AggregateTS.Equal(aggregationTime.UTC()) &&
 			aggregateMapValue.AssetID != "testasset" &&
-<<<<<<< HEAD
-=======
 			aggregateMapValue.ChainID != "cid1" &&
->>>>>>> 19aa88bf
 			aggregateMapValue.TransactionVolume != "200" &&
 			aggregateMapValue.TransactionCount != 1 &&
 			aggregateMapValue.AssetCount != 2 {
