--- conflicted
+++ resolved
@@ -171,13 +171,6 @@
 			return c.sc.Persist.UpdateTxPoolStatus(ctx, sess, txPoll)
 		}
 
-<<<<<<< HEAD
-	consumeState := services.NewConsumerState()
-	for {
-		err = c.persistConsume(msg, consumeState)
-		if !db.ErrIsLockError(err) {
-			break
-=======
 		var err error
 		var rowdata []*services.TxPool
 		for icnt := 0; icnt < rotateMax+1; icnt++ {
@@ -220,7 +213,6 @@
 			if err != nil {
 				return err
 			}
->>>>>>> f2679c83
 		}
 
 		return nil
@@ -234,22 +226,18 @@
 		return err
 	}
 
-<<<<<<< HEAD
-	c.sc.BalanceAccumulatorManager.Run(c.sc.Persist, c.sc, consumeState)
-=======
 	err = wm(msg)
 	if err != nil {
 		return err
 	}
->>>>>>> f2679c83
 
 	return c.commitMessage(msg)
 }
 
-func (c *consumerconsensus) persistConsume(msg *Message, consumeState services.ConsumeState) error {
+func (c *consumerconsensus) persistConsume(msg *Message) error {
 	ctx, cancelFn := context.WithTimeout(context.Background(), cfg.DefaultConsumeProcessWriteTimeout)
 	defer cancelFn()
-	return c.consumer.ConsumeConsensus(ctx, c.conns, msg, c.sc.Persist, consumeState)
+	return c.consumer.ConsumeConsensus(ctx, c.conns, msg, c.sc.Persist)
 }
 
 func (c *consumerconsensus) nextMessage() (*Message, error) {
