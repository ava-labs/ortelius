--- conflicted
+++ resolved
@@ -142,7 +142,7 @@
 	id, err := ids.FromString(msg.ID())
 	if err != nil {
 		collectors.Error()
-		c.conns.Logger().Error("consumer.Consume: %s %v", id.String(), err)
+		c.sc.Log.Error("consumer.Consume: %s %v", id.String(), err)
 		return err
 	}
 
@@ -153,7 +153,7 @@
 			break
 		}
 		if !strings.Contains(err.Error(), db.DeadlockDBErrorMessage) {
-			c.conns.Logger().Warn("consumer.Consume: %s %v", id.String(), err)
+			c.sc.Log.Warn("consumer.Consume: %s %v", id.String(), err)
 		} else {
 			icnt = 0
 		}
@@ -161,11 +161,7 @@
 	}
 	if err != nil {
 		collectors.Error()
-<<<<<<< HEAD
-		c.conns.Logger().Error("consumer.Consume: %s %v", id.String(), err)
-=======
 		c.sc.Log.Error("consumer.ConsumeConsensus: %s", err)
->>>>>>> fc3a1637
 		return err
 	}
 
