--- conflicted
+++ resolved
@@ -133,7 +133,7 @@
 	id, err := ids.ToID(idh)
 	if err != nil {
 		collectors.Error()
-		c.conns.Logger().Error("consumer.Consume: %s %v", block.Header.Number.String(), err)
+		c.sc.Log.Error("consumer.Consume: %s %v", block.Header.Number.String(), err)
 		return err
 	}
 
@@ -146,7 +146,7 @@
 			break
 		}
 		if !strings.Contains(err.Error(), db.DeadlockDBErrorMessage) {
-			c.conns.Logger().Warn("consumer.Consume: %s %s %v", block.Header.Number.String(), id.String(), err)
+			c.sc.Log.Warn("consumer.Consume: %s %s %v", block.Header.Number.String(), id.String(), err)
 		} else {
 			icnt = 0
 		}
@@ -155,11 +155,7 @@
 
 	if err != nil {
 		collectors.Error()
-<<<<<<< HEAD
-		c.conns.Logger().Error("consumer.Consume: %s %v", block.Header.Number.String(), err)
-=======
 		c.sc.Log.Error("consumer.Consume: %s %v", block.Header.Number.String(), err)
->>>>>>> fc3a1637
 		return err
 	}
 
