package stream

import (
	"context"
	"database/sql"
	"fmt"
	"sync"
	"time"

	"github.com/ava-labs/ortelius/utils"

	avalancheGoUtils "github.com/ava-labs/avalanchego/utils"

	"github.com/ava-labs/ortelius/services/indexes/models"

	"github.com/ava-labs/ortelius/services"
	"github.com/ava-labs/ortelius/services/db"
	"github.com/gocraft/dbr/v2"
)

var (
	stateContextDuration = 10 * time.Second
	contextDuration      = 5 * time.Second

	queryContextDuration = 10 * time.Minute

	aggregationTick      = 20 * time.Second
	aggregateDeleteFrame = (-1 * 24 * 366) * time.Hour

	// rollup all aggregates to 1 minute.
	timestampRollup = 1 * time.Minute

	// == timestampRollup.Seconds() but not a float...
	timestampRollupSecs = 60

	additionalHours = (365 * 24) * time.Hour
	blank           = models.AvmAssetAggregateState{}

	// queue for updates
	updateChannelSize = 10000

	// number of updaters
	updatesCount = 4
)

type ProducerTasker struct {
	initlock          sync.RWMutex
	connections       *services.Connections
	plock             sync.Mutex
	timeStampProducer func() time.Time
}

var producerTaskerInstance = ProducerTasker{
	timeStampProducer: time.Now,
}

func initializeConsumerTasker(conns *services.Connections) {
	producerTaskerInstance.initlock.Lock()
	defer producerTaskerInstance.initlock.Unlock()

	if producerTaskerInstance.connections != nil {
		return
	}

	producerTaskerInstance.connections = conns
	producerTaskerInstance.Start()
}

// under lock control.  update live state, and copy into backup state
func (t *ProducerTasker) updateBackupState(ctx context.Context, dbSession *dbr.Session, liveAggregationState models.AvmAssetAggregateState) (models.AvmAssetAggregateState, error) {
	var err error

	var sessTX *dbr.Tx
	sessTX, err = dbSession.Begin()
	if err != nil {
		return blank, err
	}

	defer sessTX.RollbackUnlessCommitted()

	// make a copy of the last created_at, and reset to now + 1 years in the future
	// we are using the db as an atomic swap...
	// current_created_at is set to the newest aggregation timestamp from the kafka message queue.
	// and in the same update we reset created_at to a time in the future.
	// when we get new messages from the queue, they will execute the sql _after_ this update, and set created_at to an earlier date.
	updatedCurrentCreated := t.timeStampProducer().Add(additionalHours)
	_, err = sessTX.ExecContext(ctx, "update avm_asset_aggregation_state "+
		"set current_created_at=created_at, created_at=? "+
		"where id=?", updatedCurrentCreated, models.StateLiveID)
	if err != nil {
		t.connections.Logger().Error("atomic swap %s", err)
		return blank, err
	}

	backupAggregateState := liveAggregationState
	backupAggregateState.ID = models.StateBackupID

	// id=stateBackupId backup row - for crash recovery
	_, err = models.InsertAvmAssetAggregationState(ctx, sessTX, backupAggregateState)
	if db.ErrIsDuplicateEntryError(err) {
		var sqlResult sql.Result
		sqlResult, err = sessTX.Update("avm_asset_aggregation_state").
			Set("current_created_at", backupAggregateState.CurrentCreatedAt).
			Where("id=? and current_created_at > ?", backupAggregateState.ID, backupAggregateState.CurrentCreatedAt).
			ExecContext(ctx)
		if err != nil {
			t.connections.Logger().Error("update backup state %s", err.Error())
			return blank, err
		}

		var rowsAffected int64
		rowsAffected, err = sqlResult.RowsAffected()

		if err != nil {
			t.connections.Logger().Error("update backup state failed %s", err)
			return blank, err
		}

		if rowsAffected > 0 {
			// if we updated, refresh the backup state
			backupAggregateState, err = models.SelectAvmAssetAggregationState(ctx, sessTX, backupAggregateState.ID)
			if err != nil {
				t.connections.Logger().Error("refresh backup state %s", err)
				return blank, err
			}
		}
	}

	err = sessTX.Commit()
	if err != nil {
		return blank, err
	}

	return backupAggregateState, nil
}

type updateJob struct {
	avmAggregate      *models.AvmAggregate
	avmAggregateCount *models.AvmAggregateCount
	aggregateTxFee    *models.AggregateTxFee
}

func (t *ProducerTasker) RefreshAggregates() error {
	t.plock.Lock()
	defer t.plock.Unlock()

	liveAggregationState, backupAggregateState, err := t.fetchState()
	if err != nil {
		return err
	}

	// truncate to earliest minute.
	aggregateTS := liveAggregationState.CurrentCreatedAt.Truncate(timestampRollup)

	baseAggregateTS := aggregateTS

	aggregateTSUpdate, err := t.processAggregates(baseAggregateTS, err)
	if err != nil {
		return err
	}

	err = t.cleanupState(backupAggregateState)
	if err != nil {
		return err
	}

	if aggregateTSF, ok := aggregateTSUpdate.GetValue().(time.Time); ok {
		aggregateTS = aggregateTSF
	}

	t.connections.Logger().Info("processed up to %s", aggregateTS.String())

	return nil
}

<<<<<<< HEAD
func (t *ProducerTasker) processAggregates(baseAggregateTS time.Time, err error) (*utils.AtomicInterface, error) {
	errs := &utils.AtomicInterface{}
	aggregateTSUpdate := &utils.AtomicInterface{}

	updatesChanmel := make(chan updateJob, updateChannelSize)
	doneCh := make(chan int, 3)
=======
func (t *ProducerTasker) processAggregates(baseAggregateTS time.Time, err error) (*avalancheGoUtils.AtomicInterface, error) {
	errs := &avalancheGoUtils.AtomicInterface{}
	aggregateTSUpdate := &avalancheGoUtils.AtomicInterface{}

	pf := func(wn int, i interface{}) {
		if update, ok := i.(*updateJob); ok {
			if update.avmAggregate != nil {
				err := t.replaceAvmAggregate(*update.avmAggregate)
				if err != nil {
					t.connections.Logger().Error("replace avm aggregate %s", err)
					errs.SetValue(err)
				}
			}
>>>>>>> 5044ceec

			if update.avmAggregateCount != nil {
				err := t.replaceAvmAggregateCount(*update.avmAggregateCount)
				if err != nil {
					t.connections.Logger().Error("replace avm aggregate count %s", err)
					errs.SetValue(err)
				}
			}
		}
	}
	worker := utils.NewWorker(updateChannelSize, updatesCount, pf)
	wg := sync.WaitGroup{}
	wg.Add(1)
	go func() {
		defer wg.Done()

		aggregateTSUpdateRes, err := t.processAvmOutputs(baseAggregateTS, worker, errs)
		if err != nil {
			errs.SetValue(err)
		}
		aggregateTSUpdate.SetValue(aggregateTSUpdateRes)
	}()
	wg.Add(1)
	go func() {
		defer wg.Done()

		err = t.processAvmOutputAddressesCounts(baseAggregateTS, worker, errs)
		if err != nil {
			errs.SetValue(err)
<<<<<<< HEAD
		}
	}()

	wg.Add(1)
	go func() {
		defer wg.Done()
		defer func() {
			doneCh <- 3
		}()

		err := t.processAggregateTxFee(baseAggregateTS, updatesChanmel, errs)
		if err != nil {
			errs.SetValue(err)
		}
	}()

	for iproc := 0; iproc < updatesCount; iproc++ {
		wg.Add(1)
		go func() {
			processed := make(map[int]bool)
			processed[1] = false
			processed[2] = false
			processed[3] = false

			defer wg.Done()

			for {
				select {
				case update := <-updatesChanmel:
					if update.avmAggregate != nil {
						err := t.replaceAvmAggregate(*update.avmAggregate)
						if err != nil {
							t.connections.Logger().Error("replace avm aggregate %s", err)
							errs.SetValue(err)
						}
					}

					if update.avmAggregateCount != nil {
						err := t.replaceAvmAggregateCount(*update.avmAggregateCount)
						if err != nil {
							t.connections.Logger().Error("replace avm aggregate count %s", err)
							errs.SetValue(err)
						}
					}

					if update.aggregateTxFee != nil {
						err := t.replaceAggregateTxFee(*update.aggregateTxFee)
						if err != nil {
							t.connections.Logger().Error("replace aggregate txfee %s", err)
							errs.SetValue(err)
						}
					}
				case itm := <-doneCh:
					processed[itm] = true
					isprocessed := (processed[1] && processed[2] && processed[3])
					if isprocessed {
						return
					}
				}
			}
		}()
	}

=======
		}
	}()
>>>>>>> 5044ceec
	wg.Wait()
	worker.Finish(100 * time.Millisecond)

	if err, ok := errs.GetValue().(error); ok {
		return nil, err
	}

	return aggregateTSUpdate, nil
}

func (t *ProducerTasker) cleanupState(backupAggregateState models.AvmAssetAggregateState) error {
	ctx, cancel := context.WithTimeout(context.Background(), stateContextDuration)
	defer cancel()

	sess, err := t.connections.DB().NewSession("producertasker_cleanstate", stateContextDuration)
	if err != nil {
		return err
	}

	// everything worked, so we can wipe id=stateBackupId backup row
	// lets make sure our run created this row ..  so check for current_created_at match..
	// if we didn't create the row, the creator would delete it..  (some other producer running this code)
	// if things go really bad, then when the process restarts the row will be re-selected and deleted then..
	_, _ = sess.
		DeleteFrom("avm_asset_aggregation_state").
		Where("id = ? and current_created_at = ?", models.StateBackupID, backupAggregateState.CurrentCreatedAt).
		ExecContext(ctx)

	// delete aggregate data before aggregateDeleteFrame
	// *disable* _, _ = models.PurgeOldAvmAssetAggregation(ctx, sess, aggregateTS.Add(aggregateDeleteFrame))

	return nil
}

func (t *ProducerTasker) fetchState() (models.AvmAssetAggregateState, models.AvmAssetAggregateState, error) {
	var liveAggregationState models.AvmAssetAggregateState
	var backupAggregateState models.AvmAssetAggregateState

	ctx, cancel := context.WithTimeout(context.Background(), stateContextDuration)
	defer cancel()

	sess, err := t.connections.DB().NewSession("producertasker_fetchstate", stateContextDuration)
	if err != nil {
		return liveAggregationState, backupAggregateState, err
	}

	// initialize the assset_aggregation_state table with id=stateLiveId row.
	// if the row has not been created..
	// created at and current created at set to time(0), so the first run will re-build aggregates for the entire db.
	_, _ = models.InsertAvmAssetAggregationState(ctx, sess,
		models.AvmAssetAggregateState{
			ID:               models.StateLiveID,
			CreatedAt:        time.Unix(1, 0),
			CurrentCreatedAt: time.Unix(1, 0)},
	)

	liveAggregationState, err = models.SelectAvmAssetAggregationState(ctx, sess, models.StateLiveID)
	// this is really bad, the state live row was not created..  we cannot proceed safely.
	if liveAggregationState.ID != models.StateLiveID {
		t.connections.Logger().Error("unable to find live state")
		return liveAggregationState, backupAggregateState, err
	}

	// check if the backup row exists, if found we crashed from a previous run.
	backupAggregateState, _ = models.SelectAvmAssetAggregationState(ctx, sess, models.StateBackupID)

	if backupAggregateState.ID == uint64(models.StateBackupID) {
		// re-process from backup row..
		liveAggregationState = backupAggregateState
	} else {
		backupAggregateState, err = t.updateBackupState(ctx, sess, liveAggregationState)
		if err != nil {
			t.connections.Logger().Error("unable to update backup state %s", err)
			return liveAggregationState, backupAggregateState, err
		}
	}

	return liveAggregationState, backupAggregateState, nil
}

func (t *ProducerTasker) processAvmOutputs(aggregateTS time.Time, updateChannel utils.Worker, errs *avalancheGoUtils.AtomicInterface) (time.Time, error) {
	ctx, cancel := context.WithTimeout(context.Background(), queryContextDuration)
	defer cancel()

	sess, err := t.connections.DB().NewSession("producertasker_outputs", queryContextDuration)
	if err != nil {
		return time.Time{}, err
	}

	var rows *sql.Rows
	rows, err = sess.
		Select(fmt.Sprintf("FROM_UNIXTIME(floor(UNIX_TIMESTAMP(avm_outputs.created_at) / %d) * %d) as aggregate_ts", timestampRollupSecs, timestampRollupSecs),
			"avm_outputs.asset_id",
			"avm_outputs.chain_id",
			"CAST(COALESCE(SUM(avm_outputs.amount), 0) AS CHAR) AS transaction_volume",
			"COUNT(DISTINCT(avm_outputs.transaction_id)) AS transaction_count",
			"COUNT(DISTINCT(avm_output_addresses.address)) AS address_count",
			"COUNT(DISTINCT(avm_outputs.asset_id)) AS asset_count",
			"COUNT(avm_outputs.id) AS output_count").
		From("avm_outputs").
		LeftJoin("avm_output_addresses", "avm_output_addresses.output_id = avm_outputs.id").
		GroupBy("aggregate_ts", "avm_outputs.chain_id", "avm_outputs.asset_id").
		Where("avm_outputs.created_at >= ?", aggregateTS).
		RowsContext(ctx)
	if err != nil {
		t.connections.Logger().Error("error query %s", err)
		return time.Time{}, err
	}
	if rows.Err() != nil {
		t.connections.Logger().Error("error query %s", rows.Err())
		return time.Time{}, rows.Err()
	}

	for ok := rows.Next(); ok && errs.GetValue() == nil; ok = rows.Next() {
		var avmAggregate models.AvmAggregate
		err = rows.Scan(&avmAggregate.AggregateTS,
			&avmAggregate.AssetID,
			&avmAggregate.ChainID,
			&avmAggregate.TransactionVolume,
			&avmAggregate.TransactionCount,
			&avmAggregate.AddressCount,
			&avmAggregate.AssetCount,
			&avmAggregate.OutputCount)
		if err != nil {
			t.connections.Logger().Error("row fetch %s", err)
			return time.Time{}, err
		}

		// aggregateTS would be update to the most recent timestamp we processed...
		// we use it later to prune old aggregates from the db.
		if avmAggregate.AggregateTS.After(aggregateTS) {
			aggregateTS = avmAggregate.AggregateTS
		}

		update := updateJob{
			avmAggregate: &avmAggregate,
		}
		updateChannel.Enque(&update)
	}
	return aggregateTS, nil
}

func (t *ProducerTasker) processAvmOutputAddressesCounts(aggregateTS time.Time, updateChannel utils.Worker, errs *avalancheGoUtils.AtomicInterface) error {
	ctx, cancel := context.WithTimeout(context.Background(), queryContextDuration)
	defer cancel()

	sess, err := t.connections.DB().NewSession("producertasker_addresscounts", queryContextDuration)
	if err != nil {
		return err
	}

	var rows *sql.Rows

	subquery := sess.Select("avm_output_addresses.address").
		Distinct().
		From("avm_output_addresses").
		Where("avm_output_addresses.created_at >= ?", aggregateTS)

	rows, err = sess.
		Select(
			"avm_output_addresses.address",
			"avm_outputs.asset_id",
			"avm_outputs.chain_id",
			"COUNT(DISTINCT(avm_outputs.transaction_id)) AS transaction_count",
			"COALESCE(SUM(avm_outputs.amount), 0) AS total_received",
			"COALESCE(SUM(CASE WHEN avm_outputs_redeeming.redeeming_transaction_id IS NOT NULL THEN avm_outputs.amount ELSE 0 END), 0) AS total_sent",
			"COALESCE(SUM(CASE WHEN avm_outputs_redeeming.redeeming_transaction_id IS NULL THEN avm_outputs.amount ELSE 0 END), 0) AS balance",
			"COALESCE(SUM(CASE WHEN avm_outputs_redeeming.redeeming_transaction_id IS NULL THEN 1 ELSE 0 END), 0) AS utxo_count",
		).
		From("avm_outputs").
		LeftJoin("avm_outputs_redeeming", "avm_outputs.id = avm_outputs_redeeming.id").
		LeftJoin("avm_output_addresses", "avm_output_addresses.output_id = avm_outputs.id").
		GroupBy("avm_output_addresses.address", "avm_outputs.chain_id", "avm_outputs.asset_id").
		Where("avm_output_addresses.address IN ?", subquery).
		RowsContext(ctx)
	if err != nil {
		t.connections.Logger().Error("error query %s", err)
		return err
	}
	if rows.Err() != nil {
		t.connections.Logger().Error("error query %s", rows.Err())
		return rows.Err()
	}

	for ok := rows.Next(); ok && errs.GetValue() == nil; ok = rows.Next() {
		var avmAggregateCount models.AvmAggregateCount
		err = rows.Scan(&avmAggregateCount.Address,
			&avmAggregateCount.AssetID,
			&avmAggregateCount.ChainID,
			&avmAggregateCount.TransactionCount,
			&avmAggregateCount.TotalReceived,
			&avmAggregateCount.TotalSent,
			&avmAggregateCount.Balance,
			&avmAggregateCount.UtxoCount)
		if err != nil {
			t.connections.Logger().Error("row fetch %s", err)
			return err
		}

		update := updateJob{
			avmAggregateCount: &avmAggregateCount,
		}
		updateChannel.Enque(&update)
	}

	return nil
}

func (t *ProducerTasker) processAggregateTxFee(aggregateTS time.Time, updateChannel chan updateJob, errs *utils.AtomicInterface) error {
	ctx, cancel := context.WithTimeout(context.Background(), queryContextDuration)
	defer cancel()

	sess, err := t.connections.DB().NewSession("producertasker_aggregatetxfee", queryContextDuration)
	if err != nil {
		return err
	}

	var rows *sql.Rows
	rows, err = sess.
		Select(fmt.Sprintf("FROM_UNIXTIME(floor(UNIX_TIMESTAMP(avm_transactions.created_at) / %d) * %d) as aggregate_ts", timestampRollupSecs, timestampRollupSecs),
			"CAST(COALESCE(SUM(avm_transactions.txfee), 0) AS CHAR) AS tx_fee",
		).
		From("avm_transactions").
		GroupBy("aggregate_ts").
		Where("avm_transactions.created_at >= ?", aggregateTS).
		RowsContext(ctx)
	if err != nil {
		t.connections.Logger().Error("error query %s", err)
		return err
	}
	if rows.Err() != nil {
		t.connections.Logger().Error("error query %s", rows.Err())
		return rows.Err()
	}

	for ok := rows.Next(); ok && errs.GetValue() == nil; ok = rows.Next() {
		var aggregateTxFee models.AggregateTxFee
		err = rows.Scan(&aggregateTxFee.AggregateTS,
			&aggregateTxFee.TxFee)
		if err != nil {
			t.connections.Logger().Error("row fetch %s", err)
			return err
		}

		update := updateJob{
			aggregateTxFee: &aggregateTxFee,
		}
		updateChannel <- update
	}

	return nil
}

func (t *ProducerTasker) replaceAvmAggregate(avmAggregates models.AvmAggregate) error {
	ctx, cancel := context.WithTimeout(context.Background(), contextDuration)
	defer cancel()

	sess, err := t.connections.DB().NewSession("producertasker_aggregate", contextDuration)
	if err != nil {
		return err
	}

	_, err = models.InsertAvmAssetAggregation(ctx, sess, avmAggregates)
	if !(err != nil && db.ErrIsDuplicateEntryError(err)) {
		_, err = models.UpdateAvmAssetAggregation(ctx, sess, avmAggregates)
		if err != nil {
			return err
		}
	}
	return nil
}

func (t *ProducerTasker) replaceAvmAggregateCount(avmAggregatesCount models.AvmAggregateCount) error {
	ctx, cancel := context.WithTimeout(context.Background(), contextDuration)
	defer cancel()

	sess, err := t.connections.DB().NewSession("producertasker_aggregate_count", contextDuration)
	if err != nil {
		return err
	}

	_, err = models.InsertAvmAssetAggregationCount(ctx, sess, avmAggregatesCount)
	if !(err != nil && db.ErrIsDuplicateEntryError(err)) {
		_, err = models.UpdateAvmAssetAggregationCount(ctx, sess, avmAggregatesCount)
		if err != nil {
			return err
		}
	}
	return nil
}

func (t *ProducerTasker) replaceAggregateTxFee(aggregateTxFee models.AggregateTxFee) error {
	ctx, cancel := context.WithTimeout(context.Background(), contextDuration)
	defer cancel()

	sess, err := t.connections.DB().NewSession("producertasker_aggregatetxfee", contextDuration)
	if err != nil {
		return err
	}

	_, err = models.InsertAggregateTxFee(ctx, sess, aggregateTxFee)
	if !(err != nil && db.ErrIsDuplicateEntryError(err)) {
		_, err = models.UpdateAggregateTxFee(ctx, sess, aggregateTxFee)
		if err != nil {
			return err
		}
	}
	return nil
}

func (t *ProducerTasker) Start() {
	go initRefreshAggregatesTick(t)
}

func initRefreshAggregatesTick(t *ProducerTasker) {
	timer := time.NewTicker(aggregationTick)
	defer timer.Stop()

	err := t.RefreshAggregates()
	if err != nil {
		t.connections.Logger().Error("Refresh Aggegates %s", err)
	}
	for range timer.C {
		err := t.RefreshAggregates()
		if err != nil {
			t.connections.Logger().Error("Refresh Aggegates %s", err)
		}
	}
}<|MERGE_RESOLUTION|>--- conflicted
+++ resolved
@@ -154,7 +154,7 @@
 
 	baseAggregateTS := aggregateTS
 
-	aggregateTSUpdate, err := t.processAggregates(baseAggregateTS, err)
+	aggregateTSUpdate, err := t.processAggregates(baseAggregateTS)
 	if err != nil {
 		return err
 	}
@@ -173,15 +173,7 @@
 	return nil
 }
 
-<<<<<<< HEAD
-func (t *ProducerTasker) processAggregates(baseAggregateTS time.Time, err error) (*utils.AtomicInterface, error) {
-	errs := &utils.AtomicInterface{}
-	aggregateTSUpdate := &utils.AtomicInterface{}
-
-	updatesChanmel := make(chan updateJob, updateChannelSize)
-	doneCh := make(chan int, 3)
-=======
-func (t *ProducerTasker) processAggregates(baseAggregateTS time.Time, err error) (*avalancheGoUtils.AtomicInterface, error) {
+func (t *ProducerTasker) processAggregates(baseAggregateTS time.Time) (*avalancheGoUtils.AtomicInterface, error) {
 	errs := &avalancheGoUtils.AtomicInterface{}
 	aggregateTSUpdate := &avalancheGoUtils.AtomicInterface{}
 
@@ -194,8 +186,6 @@
 					errs.SetValue(err)
 				}
 			}
->>>>>>> 5044ceec
-
 			if update.avmAggregateCount != nil {
 				err := t.replaceAvmAggregateCount(*update.avmAggregateCount)
 				if err != nil {
@@ -203,6 +193,13 @@
 					errs.SetValue(err)
 				}
 			}
+			if update.aggregateTxFee != nil {
+				err := t.replaceAggregateTxFee(*update.aggregateTxFee)
+				if err != nil {
+					t.connections.Logger().Error("replace aggregate tx fee %s", err)
+					errs.SetValue(err)
+				}
+			}
 		}
 	}
 	worker := utils.NewWorker(updateChannelSize, updatesCount, pf)
@@ -221,77 +218,20 @@
 	go func() {
 		defer wg.Done()
 
-		err = t.processAvmOutputAddressesCounts(baseAggregateTS, worker, errs)
+		err := t.processAvmOutputAddressesCounts(baseAggregateTS, worker, errs)
 		if err != nil {
 			errs.SetValue(err)
-<<<<<<< HEAD
 		}
 	}()
-
 	wg.Add(1)
 	go func() {
 		defer wg.Done()
-		defer func() {
-			doneCh <- 3
-		}()
-
-		err := t.processAggregateTxFee(baseAggregateTS, updatesChanmel, errs)
+
+		err := t.processAggregateTxFee(baseAggregateTS, worker, errs)
 		if err != nil {
 			errs.SetValue(err)
 		}
 	}()
-
-	for iproc := 0; iproc < updatesCount; iproc++ {
-		wg.Add(1)
-		go func() {
-			processed := make(map[int]bool)
-			processed[1] = false
-			processed[2] = false
-			processed[3] = false
-
-			defer wg.Done()
-
-			for {
-				select {
-				case update := <-updatesChanmel:
-					if update.avmAggregate != nil {
-						err := t.replaceAvmAggregate(*update.avmAggregate)
-						if err != nil {
-							t.connections.Logger().Error("replace avm aggregate %s", err)
-							errs.SetValue(err)
-						}
-					}
-
-					if update.avmAggregateCount != nil {
-						err := t.replaceAvmAggregateCount(*update.avmAggregateCount)
-						if err != nil {
-							t.connections.Logger().Error("replace avm aggregate count %s", err)
-							errs.SetValue(err)
-						}
-					}
-
-					if update.aggregateTxFee != nil {
-						err := t.replaceAggregateTxFee(*update.aggregateTxFee)
-						if err != nil {
-							t.connections.Logger().Error("replace aggregate txfee %s", err)
-							errs.SetValue(err)
-						}
-					}
-				case itm := <-doneCh:
-					processed[itm] = true
-					isprocessed := (processed[1] && processed[2] && processed[3])
-					if isprocessed {
-						return
-					}
-				}
-			}
-		}()
-	}
-
-=======
-		}
-	}()
->>>>>>> 5044ceec
 	wg.Wait()
 	worker.Finish(100 * time.Millisecond)
 
@@ -500,7 +440,7 @@
 	return nil
 }
 
-func (t *ProducerTasker) processAggregateTxFee(aggregateTS time.Time, updateChannel chan updateJob, errs *utils.AtomicInterface) error {
+func (t *ProducerTasker) processAggregateTxFee(aggregateTS time.Time, updateChannel utils.Worker, errs *avalancheGoUtils.AtomicInterface) error {
 	ctx, cancel := context.WithTimeout(context.Background(), queryContextDuration)
 	defer cancel()
 
@@ -539,7 +479,7 @@
 		update := updateJob{
 			aggregateTxFee: &aggregateTxFee,
 		}
-		updateChannel <- update
+		updateChannel.Enque(&update)
 	}
 
 	return nil
