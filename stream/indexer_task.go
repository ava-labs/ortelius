package stream

import (
	"context"
	"database/sql"
	"fmt"
	"sync"
	"time"

	"github.com/ava-labs/ortelius/cfg"

	"github.com/ava-labs/ortelius/utils"

	avalancheGoUtils "github.com/ava-labs/avalanchego/utils"

	"github.com/ava-labs/ortelius/services/indexes/models"

	"github.com/ava-labs/ortelius/services"
	"github.com/ava-labs/ortelius/services/db"
	"github.com/gocraft/dbr/v2"
)

var (
	stateContextDuration = time.Minute
	contextDuration      = time.Minute

	queryContextDuration = 10 * time.Minute

	aggregationTick      = 20 * time.Second
	aggregateDeleteFrame = (-1 * 24 * 366) * time.Hour

	// rollup all aggregates to 1 minute.
	timestampRollup = 1 * time.Minute

	// == timestampRollup.Seconds() but not a float...
	timestampRollupSecs = 60

	additionalHours = (365 * 24) * time.Hour
	blank           = models.AvmAssetAggregateState{}

	// queue for updates
	updateChannelSize = 10000

	// number of updaters
	updatesCount = 4
)

type ProducerTasker struct {
	initlock          sync.RWMutex
	connections       *services.Connections
	plock             sync.Mutex
	timeStampProducer func() time.Time
}

var producerTaskerInstance = ProducerTasker{
	timeStampProducer: time.Now,
}

func initializeConsumerTasker(_ cfg.Config, conns *services.Connections) {
	producerTaskerInstance.initlock.Lock()
	defer producerTaskerInstance.initlock.Unlock()

	if producerTaskerInstance.connections != nil {
		return
	}

	producerTaskerInstance.connections = conns

	producerTaskerInstance.Start()
}

// under lock control.  update live state, and copy into backup state
func (t *ProducerTasker) updateBackupState(ctx context.Context, dbSession *dbr.Session, liveAggregationState models.AvmAssetAggregateState) (models.AvmAssetAggregateState, error) {
	var err error

	var sessTX *dbr.Tx
	sessTX, err = dbSession.Begin()
	if err != nil {
		return blank, err
	}

	defer sessTX.RollbackUnlessCommitted()

	// make a copy of the last created_at, and reset to now + 1 years in the future
	// we are using the db as an atomic swap...
	// current_created_at is set to the newest aggregation timestamp from the kafka message queue.
	// and in the same update we reset created_at to a time in the future.
	// when we get new messages from the queue, they will execute the sql _after_ this update, and set created_at to an earlier date.
	updatedCurrentCreated := t.timeStampProducer().Add(additionalHours)
	_, err = sessTX.ExecContext(ctx, "update avm_asset_aggregation_state "+
		"set current_created_at=created_at, created_at=? "+
		"where id=?", updatedCurrentCreated, models.StateLiveID)
	if err != nil {
		t.connections.Logger().Error("atomic swap %s", err)
		return blank, err
	}

	backupAggregateState := liveAggregationState
	backupAggregateState.ID = models.StateBackupID

	// id=stateBackupId backup row - for crash recovery
	_, err = models.InsertAvmAssetAggregationState(ctx, sessTX, backupAggregateState)
	if db.ErrIsDuplicateEntryError(err) {
		var sqlResult sql.Result
		sqlResult, err = sessTX.Update("avm_asset_aggregation_state").
			Set("current_created_at", backupAggregateState.CurrentCreatedAt).
			Where("id=? and current_created_at > ?", backupAggregateState.ID, backupAggregateState.CurrentCreatedAt).
			ExecContext(ctx)
		if err != nil {
			t.connections.Logger().Error("update backup state %s", err.Error())
			return blank, err
		}

		var rowsAffected int64
		rowsAffected, err = sqlResult.RowsAffected()

		if err != nil {
			t.connections.Logger().Error("update backup state failed %s", err)
			return blank, err
		}

		if rowsAffected > 0 {
			// if we updated, refresh the backup state
			backupAggregateState, err = models.SelectAvmAssetAggregationState(ctx, sessTX, backupAggregateState.ID)
			if err != nil {
				t.connections.Logger().Error("refresh backup state %s", err)
				return blank, err
			}
		}
	}

	err = sessTX.Commit()
	if err != nil {
		return blank, err
	}

	return backupAggregateState, nil
}

type updateJob struct {
	avmAggregate      *models.AvmAggregate
	avmAggregateCount *models.AvmAggregateCount
	aggregateTxFee    *models.AggregateTxFee
}

func (t *ProducerTasker) RefreshAggregates() error {
	t.plock.Lock()
	defer t.plock.Unlock()

	liveAggregationState, backupAggregateState, err := t.fetchState()
	if err != nil {
		return err
	}

	// truncate to earliest minute.
	aggregateTS := liveAggregationState.CurrentCreatedAt.Truncate(timestampRollup)

	baseAggregateTS := aggregateTS

	err = t.processAggregates(baseAggregateTS)
	if err != nil {
		return err
	}

	err = t.cleanupState(backupAggregateState)
	if err != nil {
		return err
	}

	return nil
}

func (t *ProducerTasker) processAggregates(baseAggregateTS time.Time) error {
	errs := &avalancheGoUtils.AtomicInterface{}

	pf := func(wn int, i interface{}) {
		update, ok := i.(*updateJob)
		if !ok {
			return
		}
		if update.avmAggregate != nil {
			if err := t.replaceAvmAggregate(*update.avmAggregate); err != nil {
				t.connections.Logger().Error("replace avm aggregate %s", err)
				errs.SetValue(err)
			}
		}

		if update.avmAggregateCount != nil {
			if err := t.replaceAvmAggregateCount(*update.avmAggregateCount); err != nil {
				t.connections.Logger().Error("replace avm aggregate count %s", err)
				errs.SetValue(err)
			}
		}

		if update.aggregateTxFee != nil {
			if err := t.replaceAggregateTxFee(*update.aggregateTxFee); err != nil {
				t.connections.Logger().Error("replace aggregate tx fee %s", err)
			}
		}
	}
	worker := utils.NewWorker(updateChannelSize, updatesCount, pf)
	wg := sync.WaitGroup{}
	wg.Add(1)
	go func() {
		defer wg.Done()

		err := t.processAvmOutputs(baseAggregateTS, worker, errs)
		if err != nil {
			errs.SetValue(err)
		}
	}()
	wg.Add(1)
	go func() {
		defer wg.Done()

		err := t.processAvmOutputAddressesCounts(baseAggregateTS, worker, errs)
		if err != nil {
			errs.SetValue(err)
		}
	}()
	wg.Add(1)
	go func() {
		defer wg.Done()

		err := t.processAggregateTxFee(baseAggregateTS, worker, errs)
		if err != nil {
			errs.SetValue(err)
		}
	}()
	wg.Wait()
	worker.Finish(100 * time.Millisecond)

	if err, ok := errs.GetValue().(error); ok {
		return err
	}

	return nil
}

func (t *ProducerTasker) cleanupState(backupAggregateState models.AvmAssetAggregateState) error {
	ctx, cancel := context.WithTimeout(context.Background(), stateContextDuration)
	defer cancel()

	sess, err := t.connections.DB().NewSession("producertasker_cleanstate", stateContextDuration)
	if err != nil {
		return err
	}

	// everything worked, so we can wipe id=stateBackupId backup row
	// lets make sure our run created this row ..  so check for current_created_at match..
	// if we didn't create the row, the creator would delete it..  (some other producer running this code)
	// if things go really bad, then when the process restarts the row will be re-selected and deleted then..
	_, _ = sess.
		DeleteFrom("avm_asset_aggregation_state").
		Where("id = ? and current_created_at = ?", models.StateBackupID, backupAggregateState.CurrentCreatedAt).
		ExecContext(ctx)

	// delete aggregate data before aggregateDeleteFrame
	// *disable* _, _ = models.PurgeOldAvmAssetAggregation(ctx, sess, aggregateTS.Add(aggregateDeleteFrame))

	return nil
}

func (t *ProducerTasker) fetchState() (models.AvmAssetAggregateState, models.AvmAssetAggregateState, error) {
	var liveAggregationState models.AvmAssetAggregateState
	var backupAggregateState models.AvmAssetAggregateState

	ctx, cancel := context.WithTimeout(context.Background(), stateContextDuration)
	defer cancel()

	sess, err := t.connections.DB().NewSession("producertasker_fetchstate", stateContextDuration)
	if err != nil {
		return liveAggregationState, backupAggregateState, err
	}

	// initialize the assset_aggregation_state table with id=stateLiveId row.
	// if the row has not been created..
	// created at and current created at set to time(0), so the first run will re-build aggregates for the entire db.
	_, _ = models.InsertAvmAssetAggregationState(ctx, sess,
		models.AvmAssetAggregateState{
			ID:               models.StateLiveID,
			CreatedAt:        time.Unix(1, 0),
			CurrentCreatedAt: time.Unix(1, 0)},
	)

	liveAggregationState, err = models.SelectAvmAssetAggregationState(ctx, sess, models.StateLiveID)
	// this is really bad, the state live row was not created..  we cannot proceed safely.
	if liveAggregationState.ID != models.StateLiveID {
		t.connections.Logger().Error("unable to find live state")
		return liveAggregationState, backupAggregateState, err
	}

	// check if the backup row exists, if found we crashed from a previous run.
	backupAggregateState, _ = models.SelectAvmAssetAggregationState(ctx, sess, models.StateBackupID)

	if backupAggregateState.ID == uint64(models.StateBackupID) {
		// re-process from backup row..
		liveAggregationState = backupAggregateState
	} else {
		backupAggregateState, err = t.updateBackupState(ctx, sess, liveAggregationState)
		if err != nil {
			t.connections.Logger().Error("unable to update backup state %s", err)
			return liveAggregationState, backupAggregateState, err
		}
	}

	return liveAggregationState, backupAggregateState, nil
}

func (t *ProducerTasker) processAvmOutputs(aggregateTS time.Time, updateChannel utils.Worker, errs *avalancheGoUtils.AtomicInterface) error {
	ctx, cancel := context.WithTimeout(context.Background(), queryContextDuration)
	defer cancel()

	sess, err := t.connections.DB().NewSession("producertasker_outputs", queryContextDuration)
	if err != nil {
		return err
	}

	var rows *sql.Rows
	rows, err = sess.
		Select(fmt.Sprintf("FROM_UNIXTIME(floor(UNIX_TIMESTAMP(avm_outputs.created_at) / %d) * %d) as aggregate_ts", timestampRollupSecs, timestampRollupSecs),
			"avm_outputs.asset_id",
			"avm_outputs.chain_id",
			"CAST(COALESCE(SUM(avm_outputs.amount), 0) AS CHAR) AS transaction_volume",
			"COUNT(DISTINCT(avm_outputs.transaction_id)) AS transaction_count",
			"COUNT(DISTINCT(avm_output_addresses.address)) AS address_count",
			"COUNT(DISTINCT(avm_outputs.asset_id)) AS asset_count",
			"COUNT(avm_outputs.id) AS output_count").
		From("avm_outputs").
		LeftJoin("avm_output_addresses", "avm_output_addresses.output_id = avm_outputs.id").
		GroupBy("aggregate_ts", "avm_outputs.chain_id", "avm_outputs.asset_id").
		Where("avm_outputs.created_at >= ?", aggregateTS).
		RowsContext(ctx)
	if err != nil {
		t.connections.Logger().Error("error query %s", err)
		return err
	}
	if rows.Err() != nil {
		t.connections.Logger().Error("error query %s", rows.Err())
		return rows.Err()
	}

	for ok := rows.Next(); ok && errs.GetValue() == nil; ok = rows.Next() {
		var avmAggregate models.AvmAggregate
		err = rows.Scan(&avmAggregate.AggregateTS,
			&avmAggregate.AssetID,
			&avmAggregate.ChainID,
			&avmAggregate.TransactionVolume,
			&avmAggregate.TransactionCount,
			&avmAggregate.AddressCount,
			&avmAggregate.AssetCount,
			&avmAggregate.OutputCount)
		if err != nil {
			t.connections.Logger().Error("row fetch %s", err)
			return err
		}

		// aggregateTS would be update to the most recent timestamp we processed...
		// we use it later to prune old aggregates from the db.
		if avmAggregate.AggregateTS.After(aggregateTS) {
			aggregateTS = avmAggregate.AggregateTS
		}

		update := updateJob{
			avmAggregate: &avmAggregate,
		}
		updateChannel.Enque(&update)
	}
	return nil
}

func (t *ProducerTasker) processAvmOutputAddressesCounts(aggregateTS time.Time, updateChannel utils.Worker, errs *avalancheGoUtils.AtomicInterface) error {
	ctx, cancel := context.WithTimeout(context.Background(), queryContextDuration)
	defer cancel()

	sess, err := t.connections.DB().NewSession("producertasker_addresscounts", queryContextDuration)
	if err != nil {
		return err
	}

	var rows *sql.Rows

	subquery := sess.Select("avm_output_addresses.address").
		Distinct().
		From("avm_output_addresses").
		Where("avm_output_addresses.created_at >= ?", aggregateTS)

	rows, err = sess.
		Select(
			"avm_output_addresses.address",
			"avm_outputs.asset_id",
			"avm_outputs.chain_id",
			"COUNT(DISTINCT(avm_outputs.transaction_id)) AS transaction_count",
			"COALESCE(SUM(avm_outputs.amount), 0) AS total_received",
			"COALESCE(SUM(CASE WHEN avm_outputs_redeeming.redeeming_transaction_id IS NOT NULL THEN avm_outputs.amount ELSE 0 END), 0) AS total_sent",
			"COALESCE(SUM(CASE WHEN avm_outputs_redeeming.redeeming_transaction_id IS NULL THEN avm_outputs.amount ELSE 0 END), 0) AS balance",
			"COALESCE(SUM(CASE WHEN avm_outputs_redeeming.redeeming_transaction_id IS NULL THEN 1 ELSE 0 END), 0) AS utxo_count",
		).
		From("avm_outputs").
		LeftJoin("avm_outputs_redeeming", "avm_outputs.id = avm_outputs_redeeming.id").
		LeftJoin("avm_output_addresses", "avm_output_addresses.output_id = avm_outputs.id").
		GroupBy("avm_output_addresses.address", "avm_outputs.chain_id", "avm_outputs.asset_id").
		Where("avm_output_addresses.address IN ?", subquery).
		RowsContext(ctx)
	if err != nil {
		t.connections.Logger().Error("error query %s", err)
		return err
	}
	if rows.Err() != nil {
		t.connections.Logger().Error("error query %s", rows.Err())
		return rows.Err()
	}

	for ok := rows.Next(); ok && errs.GetValue() == nil; ok = rows.Next() {
		var avmAggregateCount models.AvmAggregateCount
		err = rows.Scan(&avmAggregateCount.Address,
			&avmAggregateCount.AssetID,
			&avmAggregateCount.ChainID,
			&avmAggregateCount.TransactionCount,
			&avmAggregateCount.TotalReceived,
			&avmAggregateCount.TotalSent,
			&avmAggregateCount.Balance,
			&avmAggregateCount.UtxoCount)
		if err != nil {
			t.connections.Logger().Error("row fetch %s", err)
			return err
		}

		update := updateJob{
			avmAggregateCount: &avmAggregateCount,
		}
		updateChannel.Enque(&update)
	}

	return nil
}

func (t *ProducerTasker) processAggregateTxFee(aggregateTS time.Time, updateChannel utils.Worker, errs *avalancheGoUtils.AtomicInterface) error {
	ctx, cancel := context.WithTimeout(context.Background(), queryContextDuration)
	defer cancel()

	sess, err := t.connections.DB().NewSession("producertasker_aggregatetxfee", queryContextDuration)
	if err != nil {
		return err
	}

	var rows *sql.Rows
	rows, err = sess.
		Select(fmt.Sprintf("FROM_UNIXTIME(floor(UNIX_TIMESTAMP(avm_transactions.created_at) / %d) * %d) as aggregate_ts", timestampRollupSecs, timestampRollupSecs),
			"CAST(COALESCE(SUM(avm_transactions.txfee), 0) AS CHAR) AS txfee",
		).
		From("avm_transactions").
		GroupBy("aggregate_ts").
		Where("avm_transactions.created_at >= ?", aggregateTS).
		RowsContext(ctx)
	if err != nil {
		t.connections.Logger().Error("error query %s", err)
		return err
	}
	if rows.Err() != nil {
		t.connections.Logger().Error("error query %s", rows.Err())
		return rows.Err()
	}

	for ok := rows.Next(); ok && errs.GetValue() == nil; ok = rows.Next() {
		var aggregateTxFee models.AggregateTxFee
		err = rows.Scan(&aggregateTxFee.AggregateTS,
			&aggregateTxFee.TxFee)
		if err != nil {
			t.connections.Logger().Error("row fetch %s", err)
			return err
		}

		update := updateJob{
			aggregateTxFee: &aggregateTxFee,
		}
		updateChannel.Enque(&update)
	}

	return nil
}

func (t *ProducerTasker) replaceAvmAggregate(avmAggregates models.AvmAggregate) error {
	ctx, cancel := context.WithTimeout(context.Background(), contextDuration)
	defer cancel()

	sess, err := t.connections.DB().NewSession("producertasker_aggregate", contextDuration)
	if err != nil {
		return err
	}

	_, err = models.InsertAvmAssetAggregation(ctx, sess, avmAggregates)
	if !(err != nil && db.ErrIsDuplicateEntryError(err)) {
<<<<<<< HEAD
		_, err = models.UpdateAvmAssetAggregation(ctx, sess, avmAggregates)
		if err != nil {
			t.connections.Logger().Error("row fetch %s", err)
			return err
		}
=======
		return err
>>>>>>> 2f7a3e69
	}
	_, err = models.UpdateAvmAssetAggregation(ctx, sess, avmAggregates)
	return err
}

func (t *ProducerTasker) replaceAvmAggregateCount(avmAggregatesCount models.AvmAggregateCount) error {
	ctx, cancel := context.WithTimeout(context.Background(), contextDuration)
	defer cancel()

	sess, err := t.connections.DB().NewSession("producertasker_aggregate_count", contextDuration)
	if err != nil {
		return err
	}

	_, err = models.InsertAvmAssetAggregationCount(ctx, sess, avmAggregatesCount)
	if !(err != nil && db.ErrIsDuplicateEntryError(err)) {
		return err
	}
<<<<<<< HEAD

	return nil
}

func (t *ProducerTasker) replaceAggregateTxFee(aggregateTxFee models.AggregateTxFee) error {
	ctx, cancel := context.WithTimeout(context.Background(), contextDuration)
	defer cancel()

	sess, err := t.connections.DB().NewSession("producertasker_aggregatetxfee", contextDuration)
	if err != nil {
		return err
	}

	_, err = models.InsertAggregateTxFee(ctx, sess, aggregateTxFee)
	if !(err != nil && db.ErrIsDuplicateEntryError(err)) {
		_, err = models.UpdateAggregateTxFee(ctx, sess, aggregateTxFee)
		if err != nil {
			return err
		}
	}
	return nil
=======
	_, err = models.UpdateAvmAssetAggregationCount(ctx, sess, avmAggregatesCount)
	return err
>>>>>>> 2f7a3e69
}

func (t *ProducerTasker) Start() {
	go initRefreshAggregatesTick(t)
}

func initRefreshAggregatesTick(t *ProducerTasker) {
	timer := time.NewTicker(aggregationTick)
	defer timer.Stop()

	err := t.RefreshAggregates()
	if err != nil {
		t.connections.Logger().Error("Refresh Aggegates %s", err)
	}
	for range timer.C {
		err := t.RefreshAggregates()
		if err != nil {
			t.connections.Logger().Error("Refresh Aggegates %s", err)
		}
	}
}<|MERGE_RESOLUTION|>--- conflicted
+++ resolved
@@ -491,15 +491,7 @@
 
 	_, err = models.InsertAvmAssetAggregation(ctx, sess, avmAggregates)
 	if !(err != nil && db.ErrIsDuplicateEntryError(err)) {
-<<<<<<< HEAD
-		_, err = models.UpdateAvmAssetAggregation(ctx, sess, avmAggregates)
-		if err != nil {
-			t.connections.Logger().Error("row fetch %s", err)
-			return err
-		}
-=======
-		return err
->>>>>>> 2f7a3e69
+		return err
 	}
 	_, err = models.UpdateAvmAssetAggregation(ctx, sess, avmAggregates)
 	return err
@@ -518,8 +510,7 @@
 	if !(err != nil && db.ErrIsDuplicateEntryError(err)) {
 		return err
 	}
-<<<<<<< HEAD
-
+	_, err = models.UpdateAvmAssetAggregationCount(ctx, sess, avmAggregatesCount)
 	return nil
 }
 
@@ -534,16 +525,10 @@
 
 	_, err = models.InsertAggregateTxFee(ctx, sess, aggregateTxFee)
 	if !(err != nil && db.ErrIsDuplicateEntryError(err)) {
-		_, err = models.UpdateAggregateTxFee(ctx, sess, aggregateTxFee)
-		if err != nil {
-			return err
-		}
-	}
-	return nil
-=======
-	_, err = models.UpdateAvmAssetAggregationCount(ctx, sess, avmAggregatesCount)
+		return err
+	}
+	_, err = models.UpdateAggregateTxFee(ctx, sess, aggregateTxFee)
 	return err
->>>>>>> 2f7a3e69
 }
 
 func (t *ProducerTasker) Start() {
