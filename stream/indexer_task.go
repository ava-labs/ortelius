package stream

import (
	"context"
	"database/sql"
	"fmt"
	"sync"
	"time"

	"github.com/ava-labs/avalanchego/utils"

	"github.com/ava-labs/ortelius/services/indexes/models"

	"github.com/ava-labs/ortelius/services"
	"github.com/ava-labs/ortelius/services/db"
	"github.com/gocraft/dbr/v2"
)

var (
	stateContextDuration = 10 * time.Second
	contextDuration      = 5 * time.Second

	queryContextDuration = 10 * time.Minute

	aggregationTick      = 20 * time.Second
	aggregateDeleteFrame = (-1 * 24 * 366) * time.Hour

	// rollup all aggregates to 1 minute.
	timestampRollup = 1 * time.Minute

	// == timestampRollup.Seconds() but not a float...
	timestampRollupSecs = 60

	additionalHours = (365 * 24) * time.Hour
	blank           = models.AvmAssetAggregateState{}

	// queue for updates
	updateChannelSize = 10000

	// number of updaters
	updatesCount = 4
)

type ProducerTasker struct {
	initlock          sync.RWMutex
	connections       *services.Connections
	plock             sync.Mutex
	timeStampProducer func() time.Time
}

var producerTaskerInstance = ProducerTasker{
	timeStampProducer: time.Now,
}

func initializeConsumerTasker(conns *services.Connections) {
	producerTaskerInstance.initlock.Lock()
	defer producerTaskerInstance.initlock.Unlock()

	if producerTaskerInstance.connections != nil {
		return
	}

	producerTaskerInstance.connections = conns
	producerTaskerInstance.Start()
}

// under lock control.  update live state, and copy into backup state
func (t *ProducerTasker) updateBackupState(ctx context.Context, dbSession *dbr.Session, liveAggregationState models.AvmAssetAggregateState) (models.AvmAssetAggregateState, error) {
	var err error

	var sessTX *dbr.Tx
	sessTX, err = dbSession.Begin()
	if err != nil {
		return blank, err
	}

	defer sessTX.RollbackUnlessCommitted()

	// make a copy of the last created_at, and reset to now + 1 years in the future
	// we are using the db as an atomic swap...
	// current_created_at is set to the newest aggregation timestamp from the kafka message queue.
	// and in the same update we reset created_at to a time in the future.
	// when we get new messages from the queue, they will execute the sql _after_ this update, and set created_at to an earlier date.
	updatedCurrentCreated := t.timeStampProducer().Add(additionalHours)
	_, err = sessTX.ExecContext(ctx, "update avm_asset_aggregation_state "+
		"set current_created_at=created_at, created_at=? "+
		"where id=?", updatedCurrentCreated, models.StateLiveID)
	if err != nil {
		t.connections.Logger().Error("atomic swap %s", err)
		return blank, err
	}

	backupAggregateState := liveAggregationState
	backupAggregateState.ID = models.StateBackupID

	// id=stateBackupId backup row - for crash recovery
	_, err = models.InsertAvmAssetAggregationState(ctx, sessTX, backupAggregateState)
	if db.ErrIsDuplicateEntryError(err) {
		var sqlResult sql.Result
		sqlResult, err = sessTX.Update("avm_asset_aggregation_state").
			Set("current_created_at", backupAggregateState.CurrentCreatedAt).
			Where("id=? and current_created_at > ?", backupAggregateState.ID, backupAggregateState.CurrentCreatedAt).
			ExecContext(ctx)
		if err != nil {
			t.connections.Logger().Error("update backup state %s", err.Error())
			return blank, err
		}

		var rowsAffected int64
		rowsAffected, err = sqlResult.RowsAffected()

		if err != nil {
			t.connections.Logger().Error("update backup state failed %s", err)
			return blank, err
		}

		if rowsAffected > 0 {
			// if we updated, refresh the backup state
			backupAggregateState, err = models.SelectAvmAssetAggregationState(ctx, sessTX, backupAggregateState.ID)
			if err != nil {
				t.connections.Logger().Error("refresh backup state %s", err)
				return blank, err
			}
		}
	}

	err = sessTX.Commit()
	if err != nil {
		return blank, err
	}

	return backupAggregateState, nil
}

type updateJob struct {
	avmAggregate      *models.AvmAggregate
	avmAggregateCount *models.AvmAggregateCount
	aggregateTxFee    *models.AggregateTxFee
}

func (t *ProducerTasker) RefreshAggregates() error {
	t.plock.Lock()
	defer t.plock.Unlock()

	liveAggregationState, backupAggregateState, err := t.fetchState()
	if err != nil {
		return err
	}

	// truncate to earliest minute.
	aggregateTS := liveAggregationState.CurrentCreatedAt.Truncate(timestampRollup)

	baseAggregateTS := aggregateTS

	aggregateTSUpdate, err := t.processAggregates(baseAggregateTS, err)
	if err != nil {
		return err
	}

	err = t.cleanupState(backupAggregateState)
	if err != nil {
		return err
	}

	if aggregateTSF, ok := aggregateTSUpdate.GetValue().(time.Time); ok {
		aggregateTS = aggregateTSF
	}

	t.connections.Logger().Info("processed up to %s", aggregateTS.String())

	return nil
}

func (t *ProducerTasker) processAggregates(baseAggregateTS time.Time, err error) (*utils.AtomicInterface, error) {
	errs := &utils.AtomicInterface{}
	aggregateTSUpdate := &utils.AtomicInterface{}

	updatesChanmel := make(chan updateJob, updateChannelSize)
	doneCh := make(chan int, 3)

	wg := sync.WaitGroup{}

	wg.Add(1)
	go func() {
		defer wg.Done()
		defer func() {
			doneCh <- 1
		}()

		aggregateTSUpdateRes, err := t.processAvmOutputs(baseAggregateTS, updatesChanmel, errs)
		if err != nil {
			errs.SetValue(err)
		}
		aggregateTSUpdate.SetValue(aggregateTSUpdateRes)
	}()

	wg.Add(1)
	go func() {
		defer wg.Done()
		defer func() {
			doneCh <- 2
		}()

		err = t.processAvmOutputAddressesCounts(baseAggregateTS, updatesChanmel, errs)
		if err != nil {
			errs.SetValue(err)
		}
	}()

<<<<<<< HEAD
	wg.Add(1)
	go func() {
		defer wg.Done()
		defer func() {
			doneCh <- 3
		}()

		err := t.processAggregateTxFee(baseAggregateTS, updatesChanmel, errs)
		if err != nil {
			errs.SetValue(err)
		}
	}()

	for iproc := 0; iproc < updatesCount; iproc++ {
		wg.Add(1)
		go func() {
			processedLock := sync.Mutex{}
			processed := make(map[int]bool)
			processed[1] = false
			processed[2] = false
			processed[3] = false

			defer wg.Done()

=======
	for iproc := 0; iproc < updatesCount; iproc++ {
		wg.Add(1)
		go func() {
			processed := make(map[int]bool)
			processed[1] = false
			processed[2] = false

			defer wg.Done()
>>>>>>> f1f270ad
			for {
				select {
				case update := <-updatesChanmel:
					if update.avmAggregate != nil {
						err := t.replaceAvmAggregate(*update.avmAggregate)
						if err != nil {
							t.connections.Logger().Error("replace avm aggregate %s", err)
							errs.SetValue(err)
						}
					}

					if update.avmAggregateCount != nil {
						err := t.replaceAvmAggregateCount(*update.avmAggregateCount)
						if err != nil {
							t.connections.Logger().Error("replace avm aggregate count %s", err)
							errs.SetValue(err)
						}
					}
<<<<<<< HEAD

					if update.aggregateTxFee != nil {
						err := t.replaceAggregateTxFee(*update.aggregateTxFee)
						if err != nil {
							t.connections.Logger().Error("replace aggregate txfee %s", err)
							errs.SetValue(err)
						}
					}
				case itm := <-doneCh:
					processedLock.Lock()
					processed[itm] = true
					isprocessed := (processed[1] && processed[2] && processed[3])
					processedLock.Unlock()
=======
				case itm := <-doneCh:
					processed[itm] = true
					isprocessed := (processed[1] && processed[2])
>>>>>>> f1f270ad
					if isprocessed {
						return
					}
				}
			}
		}()
	}

	wg.Wait()
	close(doneCh)
	close(updatesChanmel)

	if err, ok := errs.GetValue().(error); ok {
		return nil, err
	}
	return aggregateTSUpdate, nil
}

func (t *ProducerTasker) cleanupState(backupAggregateState models.AvmAssetAggregateState) error {
	ctx, cancel := context.WithTimeout(context.Background(), stateContextDuration)
	defer cancel()

	sess, err := t.connections.DB().NewSession("producertasker_cleanstate", stateContextDuration)
	if err != nil {
		return err
	}

	// everything worked, so we can wipe id=stateBackupId backup row
	// lets make sure our run created this row ..  so check for current_created_at match..
	// if we didn't create the row, the creator would delete it..  (some other producer running this code)
	// if things go really bad, then when the process restarts the row will be re-selected and deleted then..
	_, _ = sess.
		DeleteFrom("avm_asset_aggregation_state").
		Where("id = ? and current_created_at = ?", models.StateBackupID, backupAggregateState.CurrentCreatedAt).
		ExecContext(ctx)

	// delete aggregate data before aggregateDeleteFrame
	// *disable* _, _ = models.PurgeOldAvmAssetAggregation(ctx, sess, aggregateTS.Add(aggregateDeleteFrame))

	return nil
}

func (t *ProducerTasker) fetchState() (models.AvmAssetAggregateState, models.AvmAssetAggregateState, error) {
	var liveAggregationState models.AvmAssetAggregateState
	var backupAggregateState models.AvmAssetAggregateState

	ctx, cancel := context.WithTimeout(context.Background(), stateContextDuration)
	defer cancel()

	sess, err := t.connections.DB().NewSession("producertasker_fetchstate", stateContextDuration)
	if err != nil {
		return liveAggregationState, backupAggregateState, err
	}

	// initialize the assset_aggregation_state table with id=stateLiveId row.
	// if the row has not been created..
	// created at and current created at set to time(0), so the first run will re-build aggregates for the entire db.
	_, _ = models.InsertAvmAssetAggregationState(ctx, sess,
		models.AvmAssetAggregateState{
			ID:               models.StateLiveID,
			CreatedAt:        time.Unix(1, 0),
			CurrentCreatedAt: time.Unix(1, 0)},
	)

	liveAggregationState, err = models.SelectAvmAssetAggregationState(ctx, sess, models.StateLiveID)
	// this is really bad, the state live row was not created..  we cannot proceed safely.
	if liveAggregationState.ID != models.StateLiveID {
		t.connections.Logger().Error("unable to find live state")
		return liveAggregationState, backupAggregateState, err
	}

	// check if the backup row exists, if found we crashed from a previous run.
	backupAggregateState, _ = models.SelectAvmAssetAggregationState(ctx, sess, models.StateBackupID)

	if backupAggregateState.ID == uint64(models.StateBackupID) {
		// re-process from backup row..
		liveAggregationState = backupAggregateState
	} else {
		backupAggregateState, err = t.updateBackupState(ctx, sess, liveAggregationState)
		if err != nil {
			t.connections.Logger().Error("unable to update backup state %s", err)
			return liveAggregationState, backupAggregateState, err
		}
	}

	return liveAggregationState, backupAggregateState, nil
}

func (t *ProducerTasker) processAvmOutputs(aggregateTS time.Time, updateChannel chan updateJob, errs *utils.AtomicInterface) (time.Time, error) {
	ctx, cancel := context.WithTimeout(context.Background(), queryContextDuration)
	defer cancel()

	sess, err := t.connections.DB().NewSession("producertasker_outputs", queryContextDuration)
	if err != nil {
		return time.Time{}, err
	}

	var rows *sql.Rows
	rows, err = sess.
		Select(fmt.Sprintf("FROM_UNIXTIME(floor(UNIX_TIMESTAMP(avm_outputs.created_at) / %d) * %d) as aggregate_ts", timestampRollupSecs, timestampRollupSecs),
			"avm_outputs.asset_id",
			"avm_outputs.chain_id",
			"CAST(COALESCE(SUM(avm_outputs.amount), 0) AS CHAR) AS transaction_volume",
			"COUNT(DISTINCT(avm_outputs.transaction_id)) AS transaction_count",
			"COUNT(DISTINCT(avm_output_addresses.address)) AS address_count",
			"COUNT(DISTINCT(avm_outputs.asset_id)) AS asset_count",
			"COUNT(avm_outputs.id) AS output_count").
		From("avm_outputs").
		LeftJoin("avm_output_addresses", "avm_output_addresses.output_id = avm_outputs.id").
		GroupBy("aggregate_ts", "avm_outputs.chain_id", "avm_outputs.asset_id").
		Where("avm_outputs.created_at >= ?", aggregateTS).
		RowsContext(ctx)
	if err != nil {
		t.connections.Logger().Error("error query %s", err)
		return time.Time{}, err
	}
	if rows.Err() != nil {
		t.connections.Logger().Error("error query %s", rows.Err())
		return time.Time{}, rows.Err()
	}

	for ok := rows.Next(); ok && errs.GetValue() == nil; ok = rows.Next() {
		var avmAggregate models.AvmAggregate
		err = rows.Scan(&avmAggregate.AggregateTS,
			&avmAggregate.AssetID,
			&avmAggregate.ChainID,
			&avmAggregate.TransactionVolume,
			&avmAggregate.TransactionCount,
			&avmAggregate.AddressCount,
			&avmAggregate.AssetCount,
			&avmAggregate.OutputCount)
		if err != nil {
			t.connections.Logger().Error("row fetch %s", err)
			return time.Time{}, err
		}

		// aggregateTS would be update to the most recent timestamp we processed...
		// we use it later to prune old aggregates from the db.
		if avmAggregate.AggregateTS.After(aggregateTS) {
			aggregateTS = avmAggregate.AggregateTS
		}

		update := updateJob{
			avmAggregate: &avmAggregate,
		}
		updateChannel <- update
	}
	return aggregateTS, nil
}

func (t *ProducerTasker) processAvmOutputAddressesCounts(aggregateTS time.Time, updateChannel chan updateJob, errs *utils.AtomicInterface) error {
	ctx, cancel := context.WithTimeout(context.Background(), queryContextDuration)
	defer cancel()

	sess, err := t.connections.DB().NewSession("producertasker_addresscounts", queryContextDuration)
	if err != nil {
		return err
	}

	var rows *sql.Rows

	subquery := sess.Select("avm_output_addresses.address").
		Distinct().
		From("avm_output_addresses").
		Where("avm_output_addresses.created_at >= ?", aggregateTS)

	rows, err = sess.
		Select(
			"avm_output_addresses.address",
			"avm_outputs.asset_id",
			"avm_outputs.chain_id",
			"COUNT(DISTINCT(avm_outputs.transaction_id)) AS transaction_count",
			"COALESCE(SUM(avm_outputs.amount), 0) AS total_received",
			"COALESCE(SUM(CASE WHEN avm_outputs_redeeming.redeeming_transaction_id IS NOT NULL THEN avm_outputs.amount ELSE 0 END), 0) AS total_sent",
			"COALESCE(SUM(CASE WHEN avm_outputs_redeeming.redeeming_transaction_id IS NULL THEN avm_outputs.amount ELSE 0 END), 0) AS balance",
			"COALESCE(SUM(CASE WHEN avm_outputs_redeeming.redeeming_transaction_id IS NULL THEN 1 ELSE 0 END), 0) AS utxo_count",
		).
		From("avm_outputs").
		LeftJoin("avm_outputs_redeeming", "avm_outputs.id = avm_outputs_redeeming.id").
		LeftJoin("avm_output_addresses", "avm_output_addresses.output_id = avm_outputs.id").
		GroupBy("avm_output_addresses.address", "avm_outputs.chain_id", "avm_outputs.asset_id").
		Where("avm_output_addresses.address IN ?", subquery).
		RowsContext(ctx)
	if err != nil {
		t.connections.Logger().Error("error query %s", err)
		return err
	}
	if rows.Err() != nil {
		t.connections.Logger().Error("error query %s", rows.Err())
		return rows.Err()
	}

	for ok := rows.Next(); ok && errs.GetValue() == nil; ok = rows.Next() {
		var avmAggregateCount models.AvmAggregateCount
		err = rows.Scan(&avmAggregateCount.Address,
			&avmAggregateCount.AssetID,
			&avmAggregateCount.ChainID,
			&avmAggregateCount.TransactionCount,
			&avmAggregateCount.TotalReceived,
			&avmAggregateCount.TotalSent,
			&avmAggregateCount.Balance,
			&avmAggregateCount.UtxoCount)
		if err != nil {
			t.connections.Logger().Error("row fetch %s", err)
			return err
		}

		update := updateJob{
			avmAggregateCount: &avmAggregateCount,
		}
		updateChannel <- update
	}

	return nil
}

func (t *ProducerTasker) processAggregateTxFee(aggregateTS time.Time, updateChannel chan updateJob, errs *utils.AtomicInterface) error {
	ctx, cancel := context.WithTimeout(context.Background(), queryContextDuration)
	defer cancel()

	sess, err := t.connections.DB().NewSession("producertasker_aggregatetxfee", queryContextDuration)
	if err != nil {
		return err
	}

	var rows *sql.Rows
	rows, err = sess.
		Select(fmt.Sprintf("FROM_UNIXTIME(floor(UNIX_TIMESTAMP(avm_transactions.created_at) / %d) * %d) as aggregate_ts", timestampRollupSecs, timestampRollupSecs),
			"CAST(COALESCE(SUM(avm_transactions.txfee), 0) AS CHAR) AS tx_fee",
		).
		From("avm_transactions").
		GroupBy("aggregate_ts").
		Where("avm_transactions.created_at >= ?", aggregateTS).
		RowsContext(ctx)
	if err != nil {
		t.connections.Logger().Error("error query %s", err)
		return err
	}
	if rows.Err() != nil {
		t.connections.Logger().Error("error query %s", rows.Err())
		return rows.Err()
	}

	for ok := rows.Next(); ok && errs.GetValue() == nil; ok = rows.Next() {
		var aggregateTxFee models.AggregateTxFee
		err = rows.Scan(&aggregateTxFee.AggregateTS,
			&aggregateTxFee.TxFee)
		if err != nil {
			t.connections.Logger().Error("row fetch %s", err)
			return err
		}

		update := updateJob{
			aggregateTxFee: &aggregateTxFee,
		}
		updateChannel <- update
	}

	return nil
}

func (t *ProducerTasker) replaceAvmAggregate(avmAggregates models.AvmAggregate) error {
	ctx, cancel := context.WithTimeout(context.Background(), contextDuration)
	defer cancel()

	sess, err := t.connections.DB().NewSession("producertasker_aggregate", contextDuration)
	if err != nil {
		return err
	}

	_, err = models.InsertAvmAssetAggregation(ctx, sess, avmAggregates)
	if !(err != nil && db.ErrIsDuplicateEntryError(err)) {
		_, err = models.UpdateAvmAssetAggregation(ctx, sess, avmAggregates)
		if err != nil {
			return err
		}
	}
	return nil
}

func (t *ProducerTasker) replaceAvmAggregateCount(avmAggregatesCount models.AvmAggregateCount) error {
	ctx, cancel := context.WithTimeout(context.Background(), contextDuration)
	defer cancel()

	sess, err := t.connections.DB().NewSession("producertasker_aggregate_count", contextDuration)
	if err != nil {
		return err
	}

	_, err = models.InsertAvmAssetAggregationCount(ctx, sess, avmAggregatesCount)
	if !(err != nil && db.ErrIsDuplicateEntryError(err)) {
		_, err = models.UpdateAvmAssetAggregationCount(ctx, sess, avmAggregatesCount)
		if err != nil {
			return err
		}
	}
	return nil
}

func (t *ProducerTasker) replaceAggregateTxFee(aggregateTxFee models.AggregateTxFee) error {
	ctx, cancel := context.WithTimeout(context.Background(), contextDuration)
	defer cancel()

	sess, err := t.connections.DB().NewSession("producertasker_aggregatetxfee", contextDuration)
	if err != nil {
		return err
	}

	_, err = models.InsertAggregateTxFee(ctx, sess, aggregateTxFee)
	if !(err != nil && db.ErrIsDuplicateEntryError(err)) {
		_, err = models.UpdateAggregateTxFee(ctx, sess, aggregateTxFee)
		if err != nil {
			return err
		}
	}
	return nil
}

func (t *ProducerTasker) Start() {
	go initRefreshAggregatesTick(t)
}

func initRefreshAggregatesTick(t *ProducerTasker) {
	timer := time.NewTicker(aggregationTick)
	defer timer.Stop()

	err := t.RefreshAggregates()
	if err != nil {
		t.connections.Logger().Error("Refresh Aggegates %s", err)
	}
	for range timer.C {
		err := t.RefreshAggregates()
		if err != nil {
			t.connections.Logger().Error("Refresh Aggegates %s", err)
		}
	}
}<|MERGE_RESOLUTION|>--- conflicted
+++ resolved
@@ -207,7 +207,6 @@
 		}
 	}()
 
-<<<<<<< HEAD
 	wg.Add(1)
 	go func() {
 		defer wg.Done()
@@ -224,7 +223,6 @@
 	for iproc := 0; iproc < updatesCount; iproc++ {
 		wg.Add(1)
 		go func() {
-			processedLock := sync.Mutex{}
 			processed := make(map[int]bool)
 			processed[1] = false
 			processed[2] = false
@@ -232,16 +230,6 @@
 
 			defer wg.Done()
 
-=======
-	for iproc := 0; iproc < updatesCount; iproc++ {
-		wg.Add(1)
-		go func() {
-			processed := make(map[int]bool)
-			processed[1] = false
-			processed[2] = false
-
-			defer wg.Done()
->>>>>>> f1f270ad
 			for {
 				select {
 				case update := <-updatesChanmel:
@@ -260,7 +248,6 @@
 							errs.SetValue(err)
 						}
 					}
-<<<<<<< HEAD
 
 					if update.aggregateTxFee != nil {
 						err := t.replaceAggregateTxFee(*update.aggregateTxFee)
@@ -270,15 +257,8 @@
 						}
 					}
 				case itm := <-doneCh:
-					processedLock.Lock()
 					processed[itm] = true
 					isprocessed := (processed[1] && processed[2] && processed[3])
-					processedLock.Unlock()
-=======
-				case itm := <-doneCh:
-					processed[itm] = true
-					isprocessed := (processed[1] && processed[2])
->>>>>>> f1f270ad
 					if isprocessed {
 						return
 					}
