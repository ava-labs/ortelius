--- conflicted
+++ resolved
@@ -192,15 +192,11 @@
 		if !ok {
 			return
 		}
-<<<<<<< HEAD
-=======
-
->>>>>>> 5be4ffa0
+
 		if update.avmAggregate != nil {
 			if err := t.replaceAvmAggregate(*update.avmAggregate); err != nil {
 				t.connections.Logger().Error("replace avm aggregate %s", err)
 				errs.SetValue(err)
-<<<<<<< HEAD
 			} else {
 				err := metrics.Prometheus.CounterInc(t.metricAssetAggregateCountKey)
 				if err != nil {
@@ -218,15 +214,6 @@
 				if err != nil {
 					t.connections.Logger().Error("prometheus.CounterInc: %s", err)
 				}
-=======
-			}
-		}
-
-		if update.avmAggregateCount != nil {
-			if err := t.replaceAvmAggregateCount(*update.avmAggregateCount); err != nil {
-				t.connections.Logger().Error("replace avm aggregate count %s", err)
-				errs.SetValue(err)
->>>>>>> 5be4ffa0
 			}
 		}
 	}
