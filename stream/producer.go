// (c) 2020, Ava Labs, Inc. All rights reserved.
// See the file LICENSE for licensing terms.

package stream

import (
	"context"
<<<<<<< HEAD
	"fmt"
=======
>>>>>>> 8e804688

	"github.com/ava-labs/avalanchego/ipcs/socket"
	"github.com/ava-labs/avalanchego/utils/logging"
	"github.com/ava-labs/ortelius/cfg"
	"github.com/ava-labs/ortelius/services/metrics"
)

// producer reads from the socket and writes to the event stream
type Producer struct {
<<<<<<< HEAD
	chainID                 string
	eventType               EventType
	sock                    *socket.Client
	writeBuffer             *bufferedWriter
	log                     logging.Logger
	metricProcessedCountKey string
	metricWrittenCountKey   string
	metricSuccessCountKey   string
	metricFailureCountKey   string
=======
	chainID     string
	eventType   EventType
	sock        *socket.Client
	writeBuffer *bufferedWriter
	log         logging.Logger
>>>>>>> 8e804688
}

// NewProducer creates a producer using the given config
func NewProducer(conf cfg.Config, _ string, chainID string, eventType EventType) (*Producer, error) {
	p := &Producer{
<<<<<<< HEAD
		chainID:                 chainID,
		eventType:               eventType,
		writeBuffer:             newBufferedWriter(conf.Log, conf.Brokers, GetTopicName(conf.NetworkID, chainID, eventType)),
		log:                     conf.Log,
		metricProcessedCountKey: fmt.Sprintf("records_processed_%s", eventType),
		metricWrittenCountKey:   fmt.Sprintf("records_written_%s", eventType),
		metricSuccessCountKey:   fmt.Sprintf("records_success_%s", eventType),
		metricFailureCountKey:   fmt.Sprintf("records_failure_%s", eventType),
=======
		chainID:     chainID,
		eventType:   eventType,
		writeBuffer: newBufferedWriter(conf.Log, conf.Brokers, GetTopicName(conf.NetworkID, chainID, eventType)),
		log:         conf.Log,
>>>>>>> 8e804688
	}
	metrics.Prometheus.CounterInit(p.metricProcessedCountKey, "records processed")
	metrics.Prometheus.CounterInit(p.metricWrittenCountKey, "records written")
	metrics.Prometheus.CounterInit(p.metricSuccessCountKey, "records success")
	metrics.Prometheus.CounterInit(p.metricFailureCountKey, "records failure")

	var err error
	p.sock, err = socket.Dial(getSocketName(conf.Producer.IPCRoot, conf.NetworkID, chainID, eventType))
	if err != nil {
		return nil, err
	}

	return p, nil
}

// NewConsensusProducerProcessor creates a producer for consensus events
func NewConsensusProducerProcessor(conf cfg.Config, chainVM string, chainID string) (Processor, error) {
	return NewProducer(conf, chainVM, chainID, EventTypeConsensus)
}

// NewDecisionsProducerProcessor creates a producer for decision events
func NewDecisionsProducerProcessor(conf cfg.Config, chainVM string, chainID string) (Processor, error) {
	return NewProducer(conf, chainVM, chainID, EventTypeDecisions)
}

// Close shuts down the producer
func (p *Producer) Close() error {
	return p.writeBuffer.close()
}

// ProcessNextMessage takes in a Message from the IPC socket and writes it to
// Kafka
func (p *Producer) ProcessNextMessage(_ context.Context) error {
	rawMsg, err := p.sock.Recv()
	if err != nil {
		p.log.Error("sock.Recv: %s", err.Error())
		return err
	}

<<<<<<< HEAD
	metrics.Prometheus.CounterInc(p.metricProcessedCountKey)

	p.writeBuffer.Write(rawMsg)

	return nil
}

func (p *Producer) Failure() {
	metrics.Prometheus.CounterInc(p.metricFailureCountKey)
}

func (p *Producer) Success() {
	metrics.Prometheus.CounterInc(p.metricSuccessCountKey)
=======
	p.writeBuffer.Write(rawMsg)

	return nil
>>>>>>> 8e804688
}<|MERGE_RESOLUTION|>--- conflicted
+++ resolved
@@ -5,20 +5,17 @@
 
 import (
 	"context"
-<<<<<<< HEAD
 	"fmt"
-=======
->>>>>>> 8e804688
+
+	"github.com/ava-labs/avalanchego/utils/logging"
 
 	"github.com/ava-labs/avalanchego/ipcs/socket"
-	"github.com/ava-labs/avalanchego/utils/logging"
 	"github.com/ava-labs/ortelius/cfg"
 	"github.com/ava-labs/ortelius/services/metrics"
 )
 
 // producer reads from the socket and writes to the event stream
 type Producer struct {
-<<<<<<< HEAD
 	chainID                 string
 	eventType               EventType
 	sock                    *socket.Client
@@ -28,19 +25,11 @@
 	metricWrittenCountKey   string
 	metricSuccessCountKey   string
 	metricFailureCountKey   string
-=======
-	chainID     string
-	eventType   EventType
-	sock        *socket.Client
-	writeBuffer *bufferedWriter
-	log         logging.Logger
->>>>>>> 8e804688
 }
 
 // NewProducer creates a producer using the given config
 func NewProducer(conf cfg.Config, _ string, chainID string, eventType EventType) (*Producer, error) {
 	p := &Producer{
-<<<<<<< HEAD
 		chainID:                 chainID,
 		eventType:               eventType,
 		writeBuffer:             newBufferedWriter(conf.Log, conf.Brokers, GetTopicName(conf.NetworkID, chainID, eventType)),
@@ -49,12 +38,6 @@
 		metricWrittenCountKey:   fmt.Sprintf("records_written_%s", eventType),
 		metricSuccessCountKey:   fmt.Sprintf("records_success_%s", eventType),
 		metricFailureCountKey:   fmt.Sprintf("records_failure_%s", eventType),
-=======
-		chainID:     chainID,
-		eventType:   eventType,
-		writeBuffer: newBufferedWriter(conf.Log, conf.Brokers, GetTopicName(conf.NetworkID, chainID, eventType)),
-		log:         conf.Log,
->>>>>>> 8e804688
 	}
 	metrics.Prometheus.CounterInit(p.metricProcessedCountKey, "records processed")
 	metrics.Prometheus.CounterInit(p.metricWrittenCountKey, "records written")
@@ -94,7 +77,6 @@
 		return err
 	}
 
-<<<<<<< HEAD
 	metrics.Prometheus.CounterInc(p.metricProcessedCountKey)
 
 	p.writeBuffer.Write(rawMsg)
@@ -108,9 +90,4 @@
 
 func (p *Producer) Success() {
 	metrics.Prometheus.CounterInc(p.metricSuccessCountKey)
-=======
-	p.writeBuffer.Write(rawMsg)
-
-	return nil
->>>>>>> 8e804688
 }