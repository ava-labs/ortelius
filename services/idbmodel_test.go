--- conflicted
+++ resolved
@@ -1192,7 +1192,6 @@
 	}
 }
 
-<<<<<<< HEAD
 func TestOutputsRewards(t *testing.T) {
 	p := NewPersist()
 	ctx := context.Background()
@@ -1206,7 +1205,49 @@
 	v.Locktime = 3
 	v.Threshold = 4
 	v.CreatedAt = tm
-=======
+
+	stream := health.NewStream()
+
+	rawDBConn, err := dbr.Open(TestDB, TestDSN, stream)
+	if err != nil {
+		t.Fatal("db fail", err)
+	}
+	_, _ = rawDBConn.NewSession(stream).DeleteFrom(TableOutputsRewards).Exec()
+
+	err = p.InsertOutputsRewards(ctx, rawDBConn.NewSession(stream), v, true)
+	if err != nil {
+		t.Fatal("insert fail", err)
+	}
+	fv, err := p.QueryOutputsRewards(ctx, rawDBConn.NewSession(stream), v)
+	if err != nil {
+		t.Fatal("query fail", err)
+	}
+	if !reflect.DeepEqual(*v, *fv) {
+		t.Fatal("compare fail")
+	}
+
+	v.ChainID = "cid2"
+	v.TransactionID = "txid2"
+	v.OutputIndex = 2
+	v.Locktime = 4
+	v.Threshold = 5
+
+	err = p.InsertOutputsRewards(ctx, rawDBConn.NewSession(stream), v, true)
+	if err != nil {
+		t.Fatal("insert fail", err)
+	}
+	fv, err = p.QueryOutputsRewards(ctx, rawDBConn.NewSession(stream), v)
+	if err != nil {
+		t.Fatal("query fail", err)
+	}
+	if fv.Threshold != 5 {
+		t.Fatal("compare fail")
+	}
+	if !reflect.DeepEqual(*v, *fv) {
+		t.Fatal("compare fail")
+	}
+}
+
 func TestTxPool(t *testing.T) {
 	p := NewPersist()
 	ctx := context.Background()
@@ -1223,47 +1264,13 @@
 	if err != nil {
 		t.Fatal("compute id failed", err)
 	}
->>>>>>> f2679c83
-
-	stream := health.NewStream()
-
-	rawDBConn, err := dbr.Open(TestDB, TestDSN, stream)
-	if err != nil {
-		t.Fatal("db fail", err)
-	}
-<<<<<<< HEAD
-	_, _ = rawDBConn.NewSession(stream).DeleteFrom(TableOutputsRewards).Exec()
-
-	err = p.InsertOutputsRewards(ctx, rawDBConn.NewSession(stream), v, true)
-	if err != nil {
-		t.Fatal("insert fail", err)
-	}
-	fv, err := p.QueryOutputsRewards(ctx, rawDBConn.NewSession(stream), v)
-	if err != nil {
-		t.Fatal("query fail", err)
-	}
-	if !reflect.DeepEqual(*v, *fv) {
-		t.Fatal("compare fail")
-	}
-
-	v.ChainID = "cid2"
-	v.TransactionID = "txid2"
-	v.OutputIndex = 2
-	v.Locktime = 4
-	v.Threshold = 5
-
-	err = p.InsertOutputsRewards(ctx, rawDBConn.NewSession(stream), v, true)
-	if err != nil {
-		t.Fatal("insert fail", err)
-	}
-	fv, err = p.QueryOutputsRewards(ctx, rawDBConn.NewSession(stream), v)
-	if err != nil {
-		t.Fatal("query fail", err)
-	}
-	if fv.Threshold != 5 {
-		t.Fatal("compare fail")
-	}
-=======
+
+	stream := health.NewStream()
+
+	rawDBConn, err := dbr.Open(TestDB, TestDSN, stream)
+	if err != nil {
+		t.Fatal("db fail", err)
+	}
 	_, _ = rawDBConn.NewSession(stream).DeleteFrom(TableTxPool).Exec()
 
 	err = p.InsertTxPool(ctx, rawDBConn.NewSession(stream), v)
@@ -1274,7 +1281,6 @@
 	if err != nil {
 		t.Fatal("query fail", err)
 	}
->>>>>>> f2679c83
 	if !reflect.DeepEqual(*v, *fv) {
 		t.Fatal("compare fail")
 	}
