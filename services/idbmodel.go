--- conflicted
+++ resolved
@@ -44,11 +44,8 @@
 	TableTxPool                           = "tx_pool"
 	TableKeyValueStore                    = "key_value_store"
 	TableCvmTransactionsTxdataTrace       = "cvm_transactions_txdata_trace"
-<<<<<<< HEAD
 	TableNodeIndex                        = "node_index"
-=======
 	TableCvmLogs                          = "cvm_logs"
->>>>>>> fa427627
 )
 
 type Persist interface {
@@ -410,7 +407,6 @@
 		bool,
 	) error
 
-<<<<<<< HEAD
 	QueryNodeIndex(
 		context.Context,
 		dbr.SessionRunner,
@@ -427,7 +423,7 @@
 		dbr.SessionRunner,
 		*NodeIndex,
 	) error
-=======
+
 	QueryCvmLogs(
 		context.Context,
 		dbr.SessionRunner,
@@ -439,7 +435,6 @@
 		*CvmLogs,
 		bool,
 	) error
->>>>>>> fa427627
 }
 
 type persist struct {
@@ -2288,7 +2283,6 @@
 	return nil
 }
 
-<<<<<<< HEAD
 type NodeIndex struct {
 	Instance string
 	Topic    string
@@ -2307,7 +2301,55 @@
 		"idx",
 	).From(TableNodeIndex).
 		Where("instance=? and topic=?", q.Instance, q.Topic).
-=======
+		LoadOneContext(ctx, v)
+	return v, err
+}
+
+func (p *persist) InsertNodeIndex(
+	ctx context.Context,
+	sess dbr.SessionRunner,
+	v *NodeIndex,
+	upd bool,
+) error {
+	var err error
+	_, err = sess.
+		InsertInto(TableNodeIndex).
+		Pair("instance", v.Instance).
+		Pair("topic", v.Topic).
+		Pair("idx", v.Idx).
+		ExecContext(ctx)
+	if err != nil && !db.ErrIsDuplicateEntryError(err) {
+		return EventErr(TableNodeIndex, false, err)
+	}
+	if upd {
+		_, err = sess.
+			Update(TableNodeIndex).
+			Set("idx", v.Idx).
+			Where("instance=? and topic=?", v.Instance, v.Topic).
+			ExecContext(ctx)
+		if err != nil {
+			return EventErr(TableNodeIndex, true, err)
+		}
+	}
+	return nil
+}
+func (p *persist) UpdateNodeIndex(
+	ctx context.Context,
+	sess dbr.SessionRunner,
+	v *NodeIndex,
+) error {
+	var err error
+	_, err = sess.
+		Update(TableNodeIndex).
+		Set("idx", v.Idx).
+		Where("instance=? and topic=?", v.Instance, v.Topic).
+		ExecContext(ctx)
+	if err != nil {
+		return EventErr(TableNodeIndex, true, err)
+	}
+	return nil
+}
+
 type CvmLogs struct {
 	ID            string
 	BlockHash     string
@@ -2348,64 +2390,18 @@
 		"serialization",
 	).From(TableCvmLogs).
 		Where("id=?", q.ID).
->>>>>>> fa427627
-		LoadOneContext(ctx, v)
-	return v, err
-}
-
-<<<<<<< HEAD
-func (p *persist) InsertNodeIndex(
-	ctx context.Context,
-	sess dbr.SessionRunner,
-	v *NodeIndex,
-=======
+		LoadOneContext(ctx, v)
+	return v, err
+}
+
 func (p *persist) InsertCvmLogs(
 	ctx context.Context,
 	sess dbr.SessionRunner,
 	v *CvmLogs,
->>>>>>> fa427627
 	upd bool,
 ) error {
 	var err error
 	_, err = sess.
-<<<<<<< HEAD
-		InsertInto(TableNodeIndex).
-		Pair("instance", v.Instance).
-		Pair("topic", v.Topic).
-		Pair("idx", v.Idx).
-		ExecContext(ctx)
-	if err != nil && !db.ErrIsDuplicateEntryError(err) {
-		return EventErr(TableNodeIndex, false, err)
-	}
-	if upd {
-		_, err = sess.
-			Update(TableNodeIndex).
-			Set("idx", v.Idx).
-			Where("instance=? and topic=?", v.Instance, v.Topic).
-			ExecContext(ctx)
-		if err != nil {
-			return EventErr(TableNodeIndex, true, err)
-		}
-	}
-	return nil
-}
-
-func (p *persist) UpdateNodeIndex(
-	ctx context.Context,
-	sess dbr.SessionRunner,
-	v *NodeIndex,
-) error {
-	var err error
-	_, err = sess.
-		Update(TableNodeIndex).
-		Set("idx", v.Idx).
-		Where("instance=? and topic=?", v.Instance, v.Topic).
-		ExecContext(ctx)
-	if err != nil {
-		return EventErr(TableNodeIndex, true, err)
-	}
-	return nil
-=======
 		InsertBySql("insert into "+TableCvmLogs+" (id,block_hash,tx_hash,log_index,first_topic,block,removed,created_at,serialization) values(?,?,?,?,?,"+v.Block+",?,?,?)",
 			v.ID, v.BlockHash, v.TxHash, v.LogIndex, v.FirstTopic, v.Removed, v.CreatedAt, v.Serialization).
 		ExecContext(ctx)
@@ -2422,5 +2418,4 @@
 		}
 	}
 	return nil
->>>>>>> fa427627
 }