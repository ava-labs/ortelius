--- conflicted
+++ resolved
@@ -15,7 +15,6 @@
 )
 
 const (
-<<<<<<< HEAD
 	TableTransactions            = "avm_transactions"
 	TableOutputsRedeeming        = "avm_outputs_redeeming"
 	TableOutputs                 = "avm_outputs"
@@ -30,26 +29,10 @@
 	TableRewards                 = "rewards"
 	TableTransactionsValidator   = "transactions_validator"
 	TableTransactionsBlock       = "transactions_block"
+	TableAddressBech32           = "addresses_bech32"
 	TableOutputAddressAccumulate = "output_addresses_accumulate"
 	TableOutputTxsAccumulate     = "output_txs_accumulate"
 	TableAccumulateBalances      = "accumulate_balances"
-=======
-	TableTransactions          = "avm_transactions"
-	TableOutputsRedeeming      = "avm_outputs_redeeming"
-	TableOutputs               = "avm_outputs"
-	TableAssets                = "avm_assets"
-	TableAddresses             = "addresses"
-	TableAddressChain          = "address_chain"
-	TableOutputAddresses       = "avm_output_addresses"
-	TableTransactionsEpochs    = "transactions_epoch"
-	TableCvmAddresses          = "cvm_addresses"
-	TableCvmTransactions       = "cvm_transactions"
-	TablePvmBlocks             = "pvm_blocks"
-	TableRewards               = "rewards"
-	TableTransactionsValidator = "transactions_validator"
-	TableTransactionsBlock     = "transactions_block"
-	TableAddressBech32         = "addresses_bech32"
->>>>>>> bdffd0ac
 )
 
 type Persist interface {
@@ -228,7 +211,18 @@
 		bool,
 	) error
 
-<<<<<<< HEAD
+	QueryAddressBech32(
+		context.Context,
+		dbr.SessionRunner,
+		*AddressBech32,
+	) (*AddressBech32, error)
+	InsertAddressBech32(
+		context.Context,
+		dbr.SessionRunner,
+		*AddressBech32,
+		bool,
+	) error
+
 	QueryOutputAddressAccumulate(
 		context.Context,
 		dbr.SessionRunner,
@@ -260,18 +254,6 @@
 		context.Context,
 		dbr.SessionRunner,
 		*AccumulateBalances,
-=======
-	QueryAddressBech32(
-		context.Context,
-		dbr.SessionRunner,
-		*AddressBech32,
-	) (*AddressBech32, error)
-	InsertAddressBech32(
-		context.Context,
-		dbr.SessionRunner,
-		*AddressBech32,
-		bool,
->>>>>>> bdffd0ac
 	) error
 }
 
@@ -1200,7 +1182,54 @@
 	return nil
 }
 
-<<<<<<< HEAD
+type AddressBech32 struct {
+	Address       string
+	Bech32Address string
+}
+
+func (p *persist) QueryAddressBech32(
+	ctx context.Context,
+	sess dbr.SessionRunner,
+	q *AddressBech32,
+) (*AddressBech32, error) {
+	v := &AddressBech32{}
+	err := sess.Select(
+		"address",
+		"bech32_address",
+	).From(TableAddressBech32).
+		Where("address=?", q.Address).
+		LoadOneContext(ctx, v)
+	return v, err
+}
+
+func (p *persist) InsertAddressBech32(
+	ctx context.Context,
+	sess dbr.SessionRunner,
+	v *AddressBech32,
+	upd bool,
+) error {
+	var err error
+	_, err = sess.
+		InsertInto(TableAddressBech32).
+		Pair("address", v.Address).
+		Pair("bech32_address", v.Bech32Address).
+		ExecContext(ctx)
+	if err != nil && !db.ErrIsDuplicateEntryError(err) {
+		return EventErr(TableAddressBech32, false, err)
+	}
+	if upd {
+		_, err = sess.
+			Update(TableAddressBech32).
+			Set("bech32_address", v.Bech32Address).
+			Where("address = ?", v.Address).
+			ExecContext(ctx)
+		if err != nil {
+			return EventErr(TableAddressBech32, true, err)
+		}
+	}
+	return nil
+}
+
 type OutputAddressAccumulate struct {
 	ID           string
 	Address      string
@@ -1277,29 +1306,10 @@
 		"processed",
 	).From(TableOutputTxsAccumulate).
 		Where("id=?", q.ID).
-=======
-type AddressBech32 struct {
-	Address       string
-	Bech32Address string
-}
-
-func (p *persist) QueryAddressBech32(
-	ctx context.Context,
-	sess dbr.SessionRunner,
-	q *AddressBech32,
-) (*AddressBech32, error) {
-	v := &AddressBech32{}
-	err := sess.Select(
-		"address",
-		"bech32_address",
-	).From(TableAddressBech32).
-		Where("address=?", q.Address).
->>>>>>> bdffd0ac
-		LoadOneContext(ctx, v)
-	return v, err
-}
-
-<<<<<<< HEAD
+		LoadOneContext(ctx, v)
+	return v, err
+}
+
 func (p *persist) InsertOutputTxsAccumulate(
 	ctx context.Context,
 	sess dbr.SessionRunner,
@@ -1381,32 +1391,5 @@
 		return EventErr(TableAccumulateBalances, false, err)
 	}
 
-=======
-func (p *persist) InsertAddressBech32(
-	ctx context.Context,
-	sess dbr.SessionRunner,
-	v *AddressBech32,
-	upd bool,
-) error {
-	var err error
-	_, err = sess.
-		InsertInto(TableAddressBech32).
-		Pair("address", v.Address).
-		Pair("bech32_address", v.Bech32Address).
-		ExecContext(ctx)
-	if err != nil && !db.ErrIsDuplicateEntryError(err) {
-		return EventErr(TableAddressBech32, false, err)
-	}
-	if upd {
-		_, err = sess.
-			Update(TableAddressBech32).
-			Set("bech32_address", v.Bech32Address).
-			Where("address = ?", v.Address).
-			ExecContext(ctx)
-		if err != nil {
-			return EventErr(TableAddressBech32, true, err)
-		}
-	}
->>>>>>> bdffd0ac
 	return nil
 }