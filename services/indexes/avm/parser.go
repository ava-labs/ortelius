// (c) 2020, Ava Labs, Inc. All rights reserved.
// See the file LICENSE for licensing terms.

package avm

import (
	"github.com/ava-labs/avalanchego/database"
	"github.com/ava-labs/avalanchego/database/nodb"
	"github.com/ava-labs/avalanchego/genesis"
	"github.com/ava-labs/avalanchego/ids"
	"github.com/ava-labs/avalanchego/snow"
	"github.com/ava-labs/avalanchego/snow/engine/common"
	"github.com/ava-labs/avalanchego/utils/codec"
	"github.com/ava-labs/avalanchego/utils/logging"
	"github.com/ava-labs/avalanchego/vms/avm"
	"github.com/ava-labs/avalanchego/vms/nftfx"
	"github.com/ava-labs/avalanchego/vms/platformvm"
	"github.com/ava-labs/avalanchego/vms/secp256k1fx"
	"github.com/prometheus/client_golang/prometheus"
)

const MaxCodecSize = 100_000_000

func parseTx(c codec.Manager, bytes []byte) (uint16, *avm.Tx, error) {
	tx := &avm.Tx{}
	ver, err := c.Unmarshal(bytes, tx)
	if err != nil {
		return 0, nil, err
	}
	unsignedBytes, err := c.Marshal(ver, &tx.UnsignedTx)
	if err != nil {
		return 0, nil, err
	}

	tx.Initialize(unsignedBytes, bytes)
	return ver, tx, nil
}

// newAVMCodec creates codec that can parse avm objects
<<<<<<< HEAD
func newAVMCodec(networkID uint32, chainID string) (codec.Manager, error) {
=======
func newAVMCodec(networkID uint32, chainID string) (*avm.VM, *snow.Context, codec.Manager, database.Database, error) {
>>>>>>> bc4318dc
	g, err := genesis.VMGenesis(networkID, avm.ID)
	if err != nil {
		return nil, nil, nil, nil, err
	}

	createChainTx, ok := g.UnsignedTx.(*platformvm.UnsignedCreateChainTx)
	if !ok {
		return nil, nil, nil, nil, ErrIncorrectGenesisChainTxType
	}

	bcLookup := &ids.Aliaser{}
	bcLookup.Initialize()
	id, err := ids.FromString(chainID)
	if err != nil {
		return nil, nil, nil, nil, err
	}
	if err = bcLookup.Alias(id, "X"); err != nil {
		return nil, nil, nil, nil, err
	}

	var (
		fxIDs = createChainTx.FxIDs
		fxs   = make([]*common.Fx, 0, len(fxIDs))
		ctx   = &snow.Context{
			NetworkID: networkID,
			ChainID:   id,
			Log:       logging.NoLog{},
			Metrics:   prometheus.NewRegistry(),
			BCLookup:  bcLookup,
		}
	)
	for _, fxID := range fxIDs {
		switch {
		case fxID == secp256k1fx.ID:
			fxs = append(fxs, &common.Fx{
				Fx: &secp256k1fx.Fx{},
				ID: fxID,
			})
		case fxID == nftfx.ID:
			fxs = append(fxs, &common.Fx{
				Fx: &nftfx.Fx{},
				ID: fxID,
			})
		default:
			// return nil, fmt.Errorf("Unknown FxID: %s", fxID)
		}
	}

	db := &nodb.Database{}

	// Initialize an producer to use for tx parsing
	// An error is returned about the DB being closed but this is expected because
	// we're not using a real DB here.
	vm := &avm.VM{}
	err = vm.Initialize(ctx, db, createChainTx.GenesisData, make(chan common.Message, 1), fxs)
	if err != nil && err != database.ErrClosed {
		return nil, nil, nil, nil, err
	}

	vm.Codec().SetMaxSize(MaxCodecSize)

	return vm, ctx, vm.Codec(), db, nil
}<|MERGE_RESOLUTION|>--- conflicted
+++ resolved
@@ -37,11 +37,7 @@
 }
 
 // newAVMCodec creates codec that can parse avm objects
-<<<<<<< HEAD
-func newAVMCodec(networkID uint32, chainID string) (codec.Manager, error) {
-=======
 func newAVMCodec(networkID uint32, chainID string) (*avm.VM, *snow.Context, codec.Manager, database.Database, error) {
->>>>>>> bc4318dc
 	g, err := genesis.VMGenesis(networkID, avm.ID)
 	if err != nil {
 		return nil, nil, nil, nil, err
