// (c) 2020, Ava Labs, Inc. All rights reserved.
// See the file LICENSE for licensing terms.

package avm

import (
	"context"
	"testing"
	"time"

	"github.com/alicebob/miniredis"
	"github.com/ava-labs/avalanchego/ids"
	"github.com/ava-labs/avalanchego/utils/logging"

	"github.com/ava-labs/ortelius/services"

	"github.com/ava-labs/ortelius/cfg"
	"github.com/ava-labs/ortelius/services/indexes/params"
)

var (
	testXChainID = ids.NewID([32]byte{7, 193, 50, 215, 59, 55, 159, 112, 106, 206, 236, 110, 229, 14, 139, 125, 14, 101, 138, 65, 208, 44, 163, 38, 115, 182, 177, 179, 244, 34, 195, 120})
)

func TestIndexBootstrap(t *testing.T) {
	writer, reader, closeFn := newTestIndex(t, 5, testXChainID)
	defer closeFn()

	err := writer.Bootstrap(newTestContext())
	if err != nil {
		t.Fatal("Failed to bootstrap index:", err.Error())
	}

	txList, err := reader.ListTransactions(context.Background(), &params.ListTransactionsParams{
		ChainIDs: []string{testXChainID.String()},
	})
	if err != nil {
		t.Fatal("Failed to list transactions:", err.Error())
	}

	if txList.Count != 1 {
		t.Fatal("Incorrect number of transactions:", txList.Count)
	}

<<<<<<< HEAD
	addr, _ := ids.ToShortID([]byte("addr"))

	sess := writer.conns.DB().NewSession("address_chain")
	_, _ = sess.InsertInto("address_chain").
		Pair("address", addr.String()).
		Pair("chain_id", "ch1").
		Pair("created_at", time.Now()).
		ExecContext(context.Background())

	addressChains, err := reader.AddressChains(context.Background(), &params.AddressChainsParams{
		Addresses: []ids.ShortID{addr},
	})
	if err != nil {
		t.Fatal("Failed to get address chains:", err.Error())
	}
	if len(addressChains.AddressChain) != 1 {
		t.Fatal("Incorrect number of address chains:", len(addressChains.AddressChain))
	}
	if addressChains.AddressChain[0].ChainID != "ch1" {
		t.Fatal("Incorrect chain id:", addressChains.AddressChain[0].ChainID)
=======
	// invoke the addrss and asset logic to test the db.
	txList, err = reader.ListTransactions(context.Background(), &params.ListTransactionsParams{
		ChainIDs:  []string{testXChainID.String()},
		Addresses: []ids.ShortID{ids.ShortEmpty},
		AssetID:   &ids.Empty,
	})

	if err != nil {
		t.Fatal("Failed to list transactions:", err.Error())
	}

	if txList.Count != 0 {
		t.Fatal("Incorrect number of transactions:", txList.Count)
>>>>>>> 58b1b510
	}
}

func newTestIndex(t *testing.T, networkID uint32, chainID ids.ID) (*Writer, *Reader, func()) {
	// Start test redis
	s, err := miniredis.Run()
	if err != nil {
		t.Fatal("Failed to create miniredis server:", err.Error())
	}

	logConf, err := logging.DefaultConfig()
	if err != nil {
		t.Fatal("Failed to create logging config:", err.Error())
	}

	conf := cfg.Services{
		Logging: logConf,
		DB: &cfg.DB{
			TXDB:   true,
			Driver: "mysql",
			DSN:    "root:password@tcp(127.0.0.1:3306)/ortelius_test?parseTime=true",
		},
		Redis: &cfg.Redis{
			Addr: s.Addr(),
		},
	}

	conns, err := services.NewConnectionsFromConfig(conf)
	if err != nil {
		t.Fatal("Failed to create connections:", err.Error())
	}

	// Create index
	writer, err := NewWriter(conns, networkID, chainID.String())
	if err != nil {
		t.Fatal("Failed to create writer:", err.Error())
	}

	reader := NewReader(conns, chainID.String())
	return writer, reader, func() {
		s.Close()
		conns.Close()
	}
}

func newTestContext() context.Context {
	ctx, cancelFn := context.WithTimeout(context.Background(), 5*time.Second)
	time.AfterFunc(5*time.Second, cancelFn)
	return ctx
}<|MERGE_RESOLUTION|>--- conflicted
+++ resolved
@@ -7,6 +7,10 @@
 	"context"
 	"testing"
 	"time"
+
+	"github.com/ava-labs/ortelius/services/indexes/models"
+
+	"github.com/ava-labs/ortelius/api"
 
 	"github.com/alicebob/miniredis"
 	"github.com/ava-labs/avalanchego/ids"
@@ -42,10 +46,9 @@
 		t.Fatal("Incorrect number of transactions:", txList.Count)
 	}
 
-<<<<<<< HEAD
 	addr, _ := ids.ToShortID([]byte("addr"))
 
-	sess := writer.conns.DB().NewSession("address_chain")
+	sess, _ := writer.conns.DB().NewSession("address_chain", api.RequestTimeout)
 	_, _ = sess.InsertInto("address_chain").
 		Pair("address", addr.String()).
 		Pair("chain_id", "ch1").
@@ -61,9 +64,10 @@
 	if len(addressChains.AddressChain) != 1 {
 		t.Fatal("Incorrect number of address chains:", len(addressChains.AddressChain))
 	}
-	if addressChains.AddressChain[0].ChainID != "ch1" {
-		t.Fatal("Incorrect chain id:", addressChains.AddressChain[0].ChainID)
-=======
+	if addressChains.AddressChain[models.Address(addr.String())][0] != "ch1" {
+		t.Fatal("Incorrect chain id")
+	}
+
 	// invoke the addrss and asset logic to test the db.
 	txList, err = reader.ListTransactions(context.Background(), &params.ListTransactionsParams{
 		ChainIDs:  []string{testXChainID.String()},
@@ -77,7 +81,6 @@
 
 	if txList.Count != 0 {
 		t.Fatal("Incorrect number of transactions:", txList.Count)
->>>>>>> 58b1b510
 	}
 }
 
