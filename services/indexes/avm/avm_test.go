--- conflicted
+++ resolved
@@ -7,8 +7,6 @@
 	"context"
 	"testing"
 	"time"
-
-	"github.com/ava-labs/ortelius/api"
 
 	"github.com/alicebob/miniredis"
 	"github.com/ava-labs/avalanchego/ids"
@@ -46,7 +44,6 @@
 		t.Fatal("Incorrect number of transactions:", txList.Count)
 	}
 
-<<<<<<< HEAD
 	if !txList.Transactions[0].Genesis {
 		t.Fatal("Transaction is not genesis")
 	}
@@ -67,7 +64,8 @@
 
 	if txList.Transactions[0].Txfee != 101 {
 		t.Fatal("Transaction fee is not 101")
-=======
+	}
+
 	addr, _ := ids.ToShortID([]byte("addr"))
 
 	sess, _ := writer.conns.DB().NewSession("address_chain", api.RequestTimeout)
@@ -89,7 +87,6 @@
 	addrf, _ := models.Address(addr.String()).MarshalString()
 	if addressChains.AddressChains[string(addrf)][0] != "ch1" {
 		t.Fatal("Incorrect chain id")
->>>>>>> 0b4d6392
 	}
 
 	// invoke the addrss and asset logic to test the db.
