// (c) 2020, Ava Labs, Inc. All rights reserved.
// See the file LICENSE for licensing terms.

package avm

import (
	"context"
	"testing"
	"time"

	"github.com/ava-labs/ortelius/api"

	"github.com/alicebob/miniredis"
	"github.com/ava-labs/avalanchego/ids"
	"github.com/ava-labs/avalanchego/utils/logging"

	"github.com/ava-labs/ortelius/services"

	"github.com/ava-labs/ortelius/cfg"
	"github.com/ava-labs/ortelius/services/indexes/params"
)

var (
	testXChainID = ids.NewID([32]byte{7, 193, 50, 215, 59, 55, 159, 112, 106, 206, 236, 110, 229, 14, 139, 125, 14, 101, 138, 65, 208, 44, 163, 38, 115, 182, 177, 179, 244, 34, 195, 120})
)

func TestIndexBootstrap(t *testing.T) {
	writer, reader, closeFn := newTestIndex(t, 5, testXChainID)
	defer closeFn()

	err := writer.Bootstrap(newTestContext())
	if err != nil {
		t.Fatal("Failed to bootstrap index:", err.Error())
	}

	txList, err := reader.ListTransactions(context.Background(), &params.ListTransactionsParams{
		ChainIDs: []string{testXChainID.String()},
	})
	if err != nil {
		t.Fatal("Failed to list transactions:", err.Error())
	}

	if txList.Count != 1 {
		t.Fatal("Incorrect number of transactions:", txList.Count)
	}

<<<<<<< HEAD
	if !txList.Transactions[0].Genesis {
		t.Fatal("Transaction is not genesis")
	}
	if txList.Transactions[0].Txfee != 0 {
		t.Fatal("Transaction fee is not 0")
	}

	// inject a txfee for testing
	session, _ := writer.conns.DB().NewSession("test_tx", api.RequestTimeout)
	_, _ = session.Update("avm_transactions").
		Set("txfee", 101).
		Where("id = ?", txList.Transactions[0].ID).
		ExecContext(context.Background())

	txList, _ = reader.ListTransactions(context.Background(), &params.ListTransactionsParams{
		ChainIDs: []string{string(txList.Transactions[0].ChainID)},
	})

	if txList.Transactions[0].Txfee != 101 {
		t.Fatal("Transaction fee is not 101")
=======
	// invoke the addrss and asset logic to test the db.
	txList, err = reader.ListTransactions(context.Background(), &params.ListTransactionsParams{
		ChainIDs:  []string{testXChainID.String()},
		Addresses: []ids.ShortID{ids.ShortEmpty},
		AssetID:   &ids.Empty,
	})

	if err != nil {
		t.Fatal("Failed to list transactions:", err.Error())
	}

	if txList.Count != 0 {
		t.Fatal("Incorrect number of transactions:", txList.Count)
>>>>>>> 58b1b510
	}
}

func newTestIndex(t *testing.T, networkID uint32, chainID ids.ID) (*Writer, *Reader, func()) {
	// Start test redis
	s, err := miniredis.Run()
	if err != nil {
		t.Fatal("Failed to create miniredis server:", err.Error())
	}

	logConf, err := logging.DefaultConfig()
	if err != nil {
		t.Fatal("Failed to create logging config:", err.Error())
	}

	conf := cfg.Services{
		Logging: logConf,
		DB: &cfg.DB{
			TXDB:   true,
			Driver: "mysql",
			DSN:    "root:password@tcp(127.0.0.1:3306)/ortelius_test?parseTime=true",
		},
		Redis: &cfg.Redis{
			Addr: s.Addr(),
		},
	}

	conns, err := services.NewConnectionsFromConfig(conf)
	if err != nil {
		t.Fatal("Failed to create connections:", err.Error())
	}

	// Create index
	writer, err := NewWriter(conns, networkID, chainID.String())
	if err != nil {
		t.Fatal("Failed to create writer:", err.Error())
	}

	reader := NewReader(conns, chainID.String())
	return writer, reader, func() {
		s.Close()
		conns.Close()
	}
}

func newTestContext() context.Context {
	ctx, cancelFn := context.WithTimeout(context.Background(), 5*time.Second)
	time.AfterFunc(5*time.Second, cancelFn)
	return ctx
}<|MERGE_RESOLUTION|>--- conflicted
+++ resolved
@@ -44,7 +44,6 @@
 		t.Fatal("Incorrect number of transactions:", txList.Count)
 	}
 
-<<<<<<< HEAD
 	if !txList.Transactions[0].Genesis {
 		t.Fatal("Transaction is not genesis")
 	}
@@ -65,7 +64,8 @@
 
 	if txList.Transactions[0].Txfee != 101 {
 		t.Fatal("Transaction fee is not 101")
-=======
+	}
+
 	// invoke the addrss and asset logic to test the db.
 	txList, err = reader.ListTransactions(context.Background(), &params.ListTransactionsParams{
 		ChainIDs:  []string{testXChainID.String()},
@@ -79,7 +79,6 @@
 
 	if txList.Count != 0 {
 		t.Fatal("Incorrect number of transactions:", txList.Count)
->>>>>>> 58b1b510
 	}
 }
 
