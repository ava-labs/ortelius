--- conflicted
+++ resolved
@@ -8,11 +8,6 @@
 	"testing"
 	"time"
 
-<<<<<<< HEAD
-	"github.com/ava-labs/avalanchego/snow/consensus/snowstorm/conflicts"
-
-=======
->>>>>>> bdffd0ac
 	"github.com/ava-labs/avalanchego/utils/crypto"
 	"github.com/ava-labs/avalanchego/vms/components/verify"
 
@@ -283,58 +278,4 @@
 	if len(persist.Assets) != 1 {
 		t.Fatal("insert failed")
 	}
-<<<<<<< HEAD
-}
-
-func TestInsertVertex(t *testing.T) {
-	conns, writer, _, closeFn := newTestIndex(t, testXChainID)
-	defer closeFn()
-	ctx := context.Background()
-
-	conflicttx := &conflicts.TestTx{}
-
-	tx := &avm.Tx{}
-	baseTx := &avm.BaseTx{}
-
-	tx.UnsignedTx = baseTx
-
-	utx := &avm.UniqueTx{TxState: &avm.TxState{}}
-	utx.Tx = tx
-
-	conflicttx.TransitionV = utx
-
-	persist := services.NewPersistMock()
-	session, _ := conns.DB().NewSession("test_tx", cfg.RequestTimeout)
-	job := conns.Stream().NewJob("")
-	cCtx := services.NewConsumerContext(ctx, job, session, time.Now().Unix(), persist)
-	err := writer.insertVertex(cCtx, []conflicts.Tx{conflicttx}, tx.ID(), 0)
-	if err != nil {
-		t.Fatal("insert failed", err)
-	}
-	if len(persist.Transactions) != 0 {
-		t.Fatal("insert failed")
-	}
-	if len(persist.Outputs) != 0 {
-		t.Fatal("insert failed")
-	}
-	if len(persist.OutputsRedeeming) != 0 {
-		t.Fatal("insert failed")
-	}
-	if len(persist.Addresses) != 0 {
-		t.Fatal("insert failed")
-	}
-	if len(persist.AddressChain) != 0 {
-		t.Fatal("insert failed")
-	}
-	if len(persist.OutputsRedeeming) != 0 {
-		t.Fatal("insert failed")
-	}
-	if len(persist.Assets) != 0 {
-		t.Fatal("insert failed")
-	}
-	if len(persist.TransactionsEpoch) != 1 {
-		t.Fatal("insert failed")
-	}
-=======
->>>>>>> bdffd0ac
 }