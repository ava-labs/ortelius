--- conflicted
+++ resolved
@@ -131,16 +131,11 @@
 		}
 
 		dbSess := conns.DB().NewSessionForEventReceiver(job)
-<<<<<<< HEAD
-		cCtx := services.NewConsumerContext(ctx, job, dbSess, int64(platformGenesis.Timestamp), persist)
+		cCtx := services.NewConsumerContext(ctx, job, dbSess, int64(platformGenesis.Timestamp), 0, persist)
 		err = w.insertGenesis(cCtx, createChainTx.GenesisData)
 		if err != nil {
 			return err
 		}
-=======
-		cCtx := services.NewConsumerContext(ctx, job, dbSess, int64(platformGenesis.Timestamp), 0, persist)
-		return w.insertGenesis(cCtx, createChainTx.GenesisData)
->>>>>>> ebab6cbc
 	}
 
 	return nil
