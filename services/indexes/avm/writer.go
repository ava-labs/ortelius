// (c) 2020, Ava Labs, Inc. All rights reserved.
// See the file LICENSE for licensing terms.

package avm

import (
	"context"
	"errors"
	"fmt"
	"reflect"

<<<<<<< HEAD
	"github.com/ava-labs/avalanchego/snow/consensus/snowstorm/conflicts"
=======
	"github.com/ava-labs/avalanchego/snow/engine/avalanche/vertex"
	"github.com/ava-labs/avalanchego/utils/hashing"

>>>>>>> bdffd0ac
	avalancheGoAvax "github.com/ava-labs/avalanchego/vms/components/avax"
	"github.com/ava-labs/avalanchego/vms/secp256k1fx"

	"github.com/gocraft/health"

	"github.com/ava-labs/avalanchego/database"

	"github.com/ava-labs/avalanchego/snow"
	"github.com/ava-labs/ortelius/cfg"

	"github.com/ava-labs/avalanchego/ids"

	"github.com/ava-labs/avalanchego/codec"
	"github.com/ava-labs/avalanchego/genesis"
	"github.com/ava-labs/avalanchego/vms/avm"
	"github.com/ava-labs/avalanchego/vms/components/verify"
	"github.com/ava-labs/avalanchego/vms/platformvm"
	"github.com/gocraft/dbr/v2"
	"github.com/palantir/stacktrace"

	"github.com/ava-labs/ortelius/services"
	"github.com/ava-labs/ortelius/services/indexes/avax"
	"github.com/ava-labs/ortelius/services/indexes/models"
)

var (
	ErrIncorrectGenesisChainTxType = errors.New("incorrect genesis chain tx type")
)

type Writer struct {
	chainID     string
	networkID   uint32
	avaxAssetID ids.ID

	codec codec.Manager
	avax  *avax.Writer
	vm    *avm.VM
	ctx   *snow.Context
	db    database.Database
}

func NewWriter(networkID uint32, chainID string) (*Writer, error) {
	vm, ctx, avmCodec, db, err := newAVMCodec(networkID, chainID)
	if err != nil {
		return nil, err
	}

	_, avaxAssetID, err := genesis.Genesis(networkID)
	if err != nil {
		return nil, err
	}

	return &Writer{
		chainID:     chainID,
		db:          db,
		vm:          vm,
		ctx:         ctx,
		codec:       avmCodec,
		networkID:   networkID,
		avaxAssetID: avaxAssetID,
		avax:        avax.NewWriter(chainID, avaxAssetID),
	}, nil
}

func (*Writer) Name() string { return "avm-index" }

func (w *Writer) Bootstrap(ctx context.Context, conns *services.Connections, persist services.Persist) error {
	var (
		err                  error
		platformGenesisBytes []byte
		job                  = conns.Stream().NewJob("bootstrap")
	)
	job.KeyValue("chain_id", w.chainID)

	defer func() {
		if err != nil {
			job.CompleteKv(health.Error, health.Kvs{"err": err.Error()})
			return
		}
		job.Complete(health.Success)
	}()

	// Get platform genesis block
	platformGenesisBytes, _, err = genesis.Genesis(w.networkID)
	if err != nil {
		return stacktrace.Propagate(err, "Failed to get platform genesis bytes")
	}

	platformGenesis := &platformvm.Genesis{}
	_, err = platformvm.GenesisCodec.Unmarshal(platformGenesisBytes, platformGenesis)
	if err != nil {
		return stacktrace.Propagate(err, "Failed to parse platform genesis bytes")
	}
	if err = platformGenesis.Initialize(); err != nil {
		return stacktrace.Propagate(err, "Failed to initialize platform genesis")
	}

	// Scan chains in platform genesis until we find the singular AVM chain, which
	// is the X chain, and then we're done
	for _, chain := range platformGenesis.Chains {
		createChainTx, ok := chain.UnsignedTx.(*platformvm.UnsignedCreateChainTx)
		if !ok {
			return stacktrace.Propagate(ErrIncorrectGenesisChainTxType, "Platform genesis contains invalid Chains")
		}

		if createChainTx.VMID != avm.ID {
			continue
		}

		dbSess := conns.DB().NewSessionForEventReceiver(job)
		cCtx := services.NewConsumerContext(ctx, job, dbSess, int64(platformGenesis.Timestamp), persist)
		return w.insertGenesis(cCtx, createChainTx.GenesisData)
	}

	return nil
}

func (w *Writer) ConsumeConsensus(ctx context.Context, conns *services.Connections, c services.Consumable, persist services.Persist) error {
	var (
		job  = conns.Stream().NewJob("index-consensus")
		sess = conns.DB().NewSessionForEventReceiver(job)
	)
	job.KeyValue("id", c.ID())
	job.KeyValue("chain_id", c.ChainID())

	var err error

	defer func() {
		if err != nil {
			job.CompleteKv(health.Error, health.Kvs{"err": err.Error()})
			return
		}
		job.Complete(health.Success)
	}()

	var vert vertex.StatelessVertex
	vert, err = vertex.Parse(c.Body())
	if err != nil {
		return err
	}
	txs := vert.Txs()

	var dbTx *dbr.Tx
	dbTx, err = sess.Begin()
	if err != nil {
		return err
	}
	defer dbTx.RollbackUnlessCommitted()

<<<<<<< HEAD
	if err = dbTx.Commit(); err != nil {
		return stacktrace.Propagate(err, "Failed to commit database tx")
	}

	return nil
}

func (w *Writer) insertVertex(cCtx services.ConsumerCtx, vertexTxs []conflicts.Tx, vertexID ids.ID, epoch uint32) error {
	var err error
	for _, vtx := range vertexTxs {
		switch vtxTransition := vtx.Transition().(type) {
		case *avm.UniqueTx:
			txID := vtxTransition.ID()
			transactionsEpoch := &services.TransactionsEpoch{
				ID:        txID.String(),
				Epoch:     epoch,
				VertexID:  vertexID.String(),
				CreatedAt: cCtx.Time(),
			}
			err = cCtx.Persist().InsertTransactionsEpoch(cCtx.Ctx(), cCtx.DB(), transactionsEpoch, cfg.PerformUpdates)
			if err != nil {
				return err
			}
		default:
			return fmt.Errorf("unable to determine vertex transaction %s", reflect.TypeOf(vtxTransition))
=======
	cCtx := services.NewConsumerContext(ctx, job, dbTx, c.Timestamp(), persist)

	for _, tx := range txs {
		var txID ids.ID
		txID, err = ids.ToID(hashing.ComputeHash256(tx))
		if err != nil {
			return err
		}

		transactionsEpoch := &services.TransactionsEpoch{
			ID:        txID.String(),
			Epoch:     vert.Epoch(),
			VertexID:  c.ID(),
			CreatedAt: cCtx.Time(),
		}
		err = cCtx.Persist().InsertTransactionsEpoch(cCtx.Ctx(), cCtx.DB(), transactionsEpoch, cfg.PerformUpdates)
		if err != nil {
			return err
>>>>>>> bdffd0ac
		}
	}
	return dbTx.Commit()
}

func (w *Writer) Consume(ctx context.Context, conns *services.Connections, i services.Consumable, persist services.Persist) error {
	var (
		err  error
		job  = conns.Stream().NewJob("avm-index")
		sess = conns.DB().NewSessionForEventReceiver(job)
	)
	job.KeyValue("id", i.ID())
	job.KeyValue("chain_id", i.ChainID())

	defer func() {
		if err != nil {
			job.CompleteKv(health.Error, health.Kvs{"err": err.Error()})
			return
		}
		job.Complete(health.Success)
	}()

	// Create db tx
	var dbTx *dbr.Tx
	dbTx, err = sess.Begin()
	if err != nil {
		return err
	}
	defer dbTx.RollbackUnlessCommitted()

	// Ingest the tx and commit
	err = w.insertTx(services.NewConsumerContext(ctx, job, dbTx, i.Timestamp(), persist), i.Body())
	if err != nil {
		return stacktrace.Propagate(err, "Failed to insert tx")
	}

	if err = dbTx.Commit(); err != nil {
		return stacktrace.Propagate(err, "Failed to commit database tx")
	}

	return nil
}

func (w *Writer) insertGenesis(ctx services.ConsumerCtx, genesisBytes []byte) error {
	avmGenesis := &avm.Genesis{}
	ver, err := w.codec.Unmarshal(genesisBytes, avmGenesis)
	if err != nil {
		return stacktrace.Propagate(err, "Failed to parse avm genesis bytes")
	}

	for i, tx := range avmGenesis.Txs {
		txBytes, err := w.codec.Marshal(ver, &avm.Tx{UnsignedTx: &tx.CreateAssetTx})
		if err != nil {
			return stacktrace.Propagate(err, "Failed to serialize wrapped avm genesis tx %d", i)
		}
		unsignedBytes, err := w.codec.Marshal(ver, &tx.CreateAssetTx)
		if err != nil {
			return err
		}

		tx.Initialize(unsignedBytes, txBytes)

		if err = w.insertCreateAssetTx(ctx, txBytes, &tx.CreateAssetTx, nil, tx.Alias, true); err != nil {
			return stacktrace.Propagate(err, "Failed to index avm genesis tx %d", i)
		}
	}
	return nil
}

func (w *Writer) insertTx(ctx services.ConsumerCtx, txBytes []byte) error {
	_, tx, err := parseTx(w.codec, txBytes)
	if err != nil {
		return err
	}
	return w.insertTxInternal(ctx, tx, txBytes)
}

func (w *Writer) insertTxInternal(ctx services.ConsumerCtx, tx *avm.Tx, txBytes []byte) error {
	// Finish processing with a type-specific ingestion routine
	switch castTx := tx.UnsignedTx.(type) {
	case *avm.CreateAssetTx:
		return w.insertCreateAssetTx(ctx, txBytes, castTx, tx.Credentials(), "", false)
	case *avm.OperationTx:
		return w.insertOperationTx(ctx, txBytes, castTx, tx.Credentials(), false)
	case *avm.ImportTx:
		return w.avax.InsertTransaction(
			ctx,
			txBytes,
			tx.UnsignedBytes(),
			&castTx.BaseTx.BaseTx,
			tx.Credentials(),
			models.TransactionTypeAVMImport,
			&avax.AddInsContainer{Ins: castTx.ImportedIns, ChainID: castTx.SourceChain.String()},
			nil,
			0,
			false,
		)
	case *avm.ExportTx:
		return w.avax.InsertTransaction(
			ctx,
			txBytes,
			tx.UnsignedBytes(),
			&castTx.BaseTx.BaseTx,
			tx.Credentials(),
			models.TransactionTypeAVMExport,
			nil,
			&avax.AddOutsContainer{Outs: castTx.ExportedOuts, ChainID: castTx.DestinationChain.String()},
			0,
			false,
		)
	case *avm.BaseTx:
		return w.avax.InsertTransaction(
			ctx,
			txBytes,
			tx.UnsignedBytes(),
			&castTx.BaseTx,
			tx.Credentials(),
			models.TransactionTypeBase,
			nil,
			nil,
			0,
			false,
		)
	default:
		return fmt.Errorf("unknown tx type %s", reflect.TypeOf(castTx))
	}
}

func (w *Writer) insertOperationTx(
	ctx services.ConsumerCtx,
	txBytes []byte,
	tx *avm.OperationTx,
	creds []verify.Verifiable,
	genesis bool,
) error {
	var (
		err         error
		outputCount uint32
		amount      uint64
		totalout    uint64 = 0
	)

	// we must process the Outs to get the outputCount updated
	// before working on the Ops
	// the outs get processed again in InsertTransaction
	for _, out := range tx.Outs {
		_, err = w.avax.InsertTransactionOuts(outputCount, ctx, 0, out, tx.ID(), w.chainID, false, false)
		if err != nil {
			return err
		}
		outputCount++
	}

	addIns := &avax.AddInsContainer{
		ChainID: w.chainID,
	}
	for _, txOps := range tx.Ops {
		for _, u := range txOps.UTXOIDs {
			ti := &avalancheGoAvax.TransferableInput{
				Asset:  txOps.Asset,
				UTXOID: *u,
				In:     &secp256k1fx.TransferInput{},
			}
			addIns.Ins = append(addIns.Ins, ti)
		}

		for _, out := range txOps.Op.Outs() {
			amount, totalout, err = w.avax.ProcessStateOut(ctx, out, tx.ID(), outputCount, txOps.AssetID(), amount, totalout, w.chainID, false, false)
			if err != nil {
				return err
			}
			outputCount++
		}
	}

	return w.avax.InsertTransaction(ctx, txBytes, tx.UnsignedBytes(), &tx.BaseTx.BaseTx, creds, models.TransactionTypeOperation, addIns, nil, totalout, genesis)
}

func (w *Writer) insertCreateAssetTx(ctx services.ConsumerCtx, txBytes []byte, tx *avm.CreateAssetTx, creds []verify.Verifiable, alias string, genesis bool) error {
	var (
		err         error
		outputCount uint32
		amount      uint64
		totalout    uint64 = 0
	)

	// we must process the Outs to get the outputCount updated
	// before working on the states
	// the outs get processed again in InsertTransaction
	for _, out := range tx.Outs {
		_, err = w.avax.InsertTransactionOuts(outputCount, ctx, 0, out, tx.ID(), w.chainID, false, false)
		if err != nil {
			return err
		}
		outputCount++
	}

	for _, state := range tx.States {
		for _, out := range state.Outs {
			amount, totalout, err = w.avax.ProcessStateOut(ctx, out, tx.ID(), outputCount, tx.ID(), amount, totalout, w.chainID, false, false)
			if err != nil {
				return err
			}
			outputCount++
		}
	}

	asset := &services.Assets{
		ID:            tx.ID().String(),
		ChainID:       w.chainID,
		Name:          tx.Name,
		Symbol:        tx.Symbol,
		Denomination:  tx.Denomination,
		Alias:         alias,
		CurrentSupply: amount,
		CreatedAt:     ctx.Time(),
	}

	err = ctx.Persist().InsertAssets(ctx.Ctx(), ctx.DB(), asset, cfg.PerformUpdates)
	if err != nil {
		return err
	}

	return w.avax.InsertTransaction(ctx, txBytes, tx.UnsignedBytes(), &tx.BaseTx.BaseTx, creds, models.TransactionTypeCreateAsset, nil, nil, totalout, genesis)
}<|MERGE_RESOLUTION|>--- conflicted
+++ resolved
@@ -9,13 +9,9 @@
 	"fmt"
 	"reflect"
 
-<<<<<<< HEAD
-	"github.com/ava-labs/avalanchego/snow/consensus/snowstorm/conflicts"
-=======
 	"github.com/ava-labs/avalanchego/snow/engine/avalanche/vertex"
 	"github.com/ava-labs/avalanchego/utils/hashing"
 
->>>>>>> bdffd0ac
 	avalancheGoAvax "github.com/ava-labs/avalanchego/vms/components/avax"
 	"github.com/ava-labs/avalanchego/vms/secp256k1fx"
 
@@ -156,7 +152,7 @@
 	if err != nil {
 		return err
 	}
-	txs := vert.Txs()
+	txs := vert.Transitions()
 
 	var dbTx *dbr.Tx
 	dbTx, err = sess.Begin()
@@ -165,33 +161,6 @@
 	}
 	defer dbTx.RollbackUnlessCommitted()
 
-<<<<<<< HEAD
-	if err = dbTx.Commit(); err != nil {
-		return stacktrace.Propagate(err, "Failed to commit database tx")
-	}
-
-	return nil
-}
-
-func (w *Writer) insertVertex(cCtx services.ConsumerCtx, vertexTxs []conflicts.Tx, vertexID ids.ID, epoch uint32) error {
-	var err error
-	for _, vtx := range vertexTxs {
-		switch vtxTransition := vtx.Transition().(type) {
-		case *avm.UniqueTx:
-			txID := vtxTransition.ID()
-			transactionsEpoch := &services.TransactionsEpoch{
-				ID:        txID.String(),
-				Epoch:     epoch,
-				VertexID:  vertexID.String(),
-				CreatedAt: cCtx.Time(),
-			}
-			err = cCtx.Persist().InsertTransactionsEpoch(cCtx.Ctx(), cCtx.DB(), transactionsEpoch, cfg.PerformUpdates)
-			if err != nil {
-				return err
-			}
-		default:
-			return fmt.Errorf("unable to determine vertex transaction %s", reflect.TypeOf(vtxTransition))
-=======
 	cCtx := services.NewConsumerContext(ctx, job, dbTx, c.Timestamp(), persist)
 
 	for _, tx := range txs {
@@ -210,7 +179,6 @@
 		err = cCtx.Persist().InsertTransactionsEpoch(cCtx.Ctx(), cCtx.DB(), transactionsEpoch, cfg.PerformUpdates)
 		if err != nil {
 			return err
->>>>>>> bdffd0ac
 		}
 	}
 	return dbTx.Commit()
