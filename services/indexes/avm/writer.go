// (c) 2020, Ava Labs, Inc. All rights reserved.
// See the file LICENSE for licensing terms.

package avm

import (
	"context"
	"errors"
<<<<<<< HEAD

	"github.com/ava-labs/ortelius/services/indexes/models"
=======
>>>>>>> 31037a62

	"github.com/ava-labs/avalanchego/genesis"
	"github.com/ava-labs/avalanchego/utils/codec"
	avalancheMath "github.com/ava-labs/avalanchego/utils/math"
	"github.com/ava-labs/avalanchego/utils/wrappers"
	"github.com/ava-labs/avalanchego/vms/avm"
	"github.com/ava-labs/avalanchego/vms/components/verify"
	"github.com/ava-labs/avalanchego/vms/nftfx"
	"github.com/ava-labs/avalanchego/vms/platformvm"
	"github.com/ava-labs/avalanchego/vms/secp256k1fx"
	"github.com/ava-labs/ortelius/services"
	"github.com/ava-labs/ortelius/services/db"
	"github.com/gocraft/dbr/v2"
	"github.com/gocraft/health"
<<<<<<< HEAD
	"github.com/prometheus/client_golang/prometheus"
=======
	"github.com/palantir/stacktrace"

	"github.com/ava-labs/ortelius/services"
	"github.com/ava-labs/ortelius/services/db"
	"github.com/ava-labs/ortelius/services/indexes/avax"
	"github.com/ava-labs/ortelius/services/indexes/models"
>>>>>>> 31037a62
)

var (
	ErrIncorrectGenesisChainTxType = errors.New("incorrect genesis chain tx type")
)

type Writer struct {
	chainID   string
	networkID uint32

	codec codec.Codec
	avax  *avax.Writer
	conns *services.Connections
}

func NewWriter(conns *services.Connections, networkID uint32, chainID string) (*Writer, error) {
	avmCodec, err := newAVMCodec(networkID, chainID)
	if err != nil {
		return nil, err
	}

	return &Writer{
		conns:     conns,
		chainID:   chainID,
		codec:     avmCodec,
		networkID: networkID,
		avax:      avax.NewWriter(chainID, conns.Stream()),
	}, nil
}

func (*Writer) Name() string { return "avm-index" }

func (w *Writer) Bootstrap(ctx context.Context) error {
	var (
		err                  error
		platformGenesisBytes []byte
		job                  = w.conns.Stream().NewJob("bootstrap")
	)
	job.KeyValue("chain_id", w.chainID)

	defer func() {
		if err != nil {
			job.CompleteKv(health.Error, health.Kvs{"err": err.Error()})
			return
		}
		job.Complete(health.Success)
	}()

	// Get platform genesis block
	platformGenesisBytes, _, err = genesis.Genesis(w.networkID)
	if err != nil {
		return stacktrace.Propagate(err, "Failed to get platform genesis bytes")
	}

	platformGenesis := &platformvm.Genesis{}
	if err = platformvm.GenesisCodec.Unmarshal(platformGenesisBytes, platformGenesis); err != nil {
		return stacktrace.Propagate(err, "Failed to parse platform genesis bytes")
	}
	if err = platformGenesis.Initialize(); err != nil {
		return stacktrace.Propagate(err, "Failed to initialize platform genesis")
	}

	// Scan chains in platform genesis until we find the singular AVM chain, which
	// is the X chain, and then we're done
	for _, chain := range platformGenesis.Chains {
		createChainTx, ok := chain.UnsignedTx.(*platformvm.UnsignedCreateChainTx)
		if !ok {
			return stacktrace.Propagate(ErrIncorrectGenesisChainTxType, "Platform genesis contains invalid Chains")
		}

		if !createChainTx.VMID.Equals(avm.ID) {
			continue
		}

		dbSess := w.conns.DB().NewSessionForEventReceiver(job)
		cCtx := services.NewConsumerContext(ctx, job, dbSess, int64(platformGenesis.Timestamp))
		return w.insertGenesis(cCtx, createChainTx.GenesisData)
	}
	return nil
}

func (w *Writer) Consume(ctx context.Context, i services.Consumable) error {
	var (
		err  error
		job  = w.conns.Stream().NewJob("index")
		sess = w.conns.DB().NewSessionForEventReceiver(job)
	)
	job.KeyValue("id", i.ID())
	job.KeyValue("chain_id", i.ChainID())

	defer func() {
		if err != nil {
			job.CompleteKv(health.Error, health.Kvs{"err": err.Error()})
			return
		}
		job.Complete(health.Success)
	}()

	// Create db tx
	var dbTx *dbr.Tx
	dbTx, err = sess.Begin()
	if err != nil {
		return err
	}
	defer dbTx.RollbackUnlessCommitted()

	// Ingest the tx and commit
	err = w.insertTx(services.NewConsumerContext(ctx, job, dbTx, i.Timestamp()), i.Body())
	if err != nil {
		return stacktrace.Propagate(err, "Failed to insert tx")
	}

	if err = dbTx.Commit(); err != nil {
		return stacktrace.Propagate(err, "Failed to commit database tx")
	}

	return nil
}

func (w *Writer) insertGenesis(ctx services.ConsumerCtx, genesisBytes []byte) error {
	avmGenesis := &avm.Genesis{}
	if err := w.codec.Unmarshal(genesisBytes, avmGenesis); err != nil {
		return stacktrace.Propagate(err, "Failed to parse avm genesis bytes")
	}

	for i, tx := range avmGenesis.Txs {
		txBytes, err := w.codec.Marshal(&avm.Tx{UnsignedTx: &tx.CreateAssetTx})
		if err != nil {
			return stacktrace.Propagate(err, "Failed to serialize wrapped avm genesis tx %d", i)
		}
		unsignedBytes, err := w.codec.Marshal(&tx.CreateAssetTx)
		if err != nil {
			return err
		}

		tx.Initialize(unsignedBytes, txBytes)

		if err = w.insertCreateAssetTx(ctx, txBytes, &tx.CreateAssetTx, nil, tx.Alias); err != nil {
			return stacktrace.Propagate(err, "Failed to index avm genesis tx %d", i)
		}
	}
	return nil
}

func (w *Writer) insertTx(ctx services.ConsumerCtx, txBytes []byte) error {
	tx, err := parseTx(w.codec, txBytes)
	if err != nil {
		return err
	}

<<<<<<< HEAD
	// fire and forget..
	// update the created_at on the state table if we have an earlier date in ctx.Time().
	// which means we need to re-run aggregation calculations from this earlier date.
	_, _ = models.UpdateAvmAssetAggregationLiveStateTimestamp(ctx.Ctx(), ctx.DB(), ctx.Time())

	// Finish processing with a type-specific ingestion routine
=======
	unsignedBytes, err := w.codec.Marshal(&tx.UnsignedTx)
	if err != nil {
		return err
	}

	tx.Initialize(unsignedBytes, txBytes)

	// Finish processing with a type-specific insertions routine
>>>>>>> 31037a62
	switch castTx := tx.UnsignedTx.(type) {
	case *avm.CreateAssetTx:
		return w.insertCreateAssetTx(ctx, txBytes, castTx, tx.Credentials(), "")
	case *avm.OperationTx:
		return w.avax.InsertTransaction(ctx, txBytes, unsignedBytes, &castTx.BaseTx.BaseTx, tx.Credentials(), models.TransactionTypeOperation)
	case *avm.ImportTx:
		return w.avax.InsertTransaction(ctx, txBytes, unsignedBytes, &castTx.BaseTx.BaseTx, tx.Credentials(), models.TransactionTypeAVMImport)
	case *avm.ExportTx:
		return w.avax.InsertTransaction(ctx, txBytes, unsignedBytes, &castTx.BaseTx.BaseTx, tx.Credentials(), models.TransactionTypeAVMExport)
	case *avm.BaseTx:
		return w.avax.InsertTransaction(ctx, txBytes, unsignedBytes, &castTx.BaseTx, tx.Credentials(), models.TransactionTypeBase)
	default:
		return errors.New("unknown tx type")
	}
}

func (w *Writer) insertCreateAssetTx(ctx services.ConsumerCtx, txBytes []byte, tx *avm.CreateAssetTx, creds []verify.Verifiable, alias string) error {
	var (
		err         error
		outputCount uint32
		amount      uint64
		errs        = wrappers.Errs{}
	)

	errs.Add(w.avax.InsertTransaction(ctx, txBytes, tx.UnsignedBytes(), &tx.BaseTx.BaseTx, creds, models.TransactionTypeCreateAsset))

	xOut := func(oo secp256k1fx.OutputOwners) *secp256k1fx.TransferOutput {
		return &secp256k1fx.TransferOutput{OutputOwners: oo}
	}

	for _, state := range tx.States {
		for _, out := range state.Outs {
			switch typedOut := out.(type) {
			case *nftfx.TransferOutput:
				errs.Add(w.avax.InsertOutput(ctx, tx.ID(), outputCount, tx.ID(), xOut(typedOut.OutputOwners), models.OutputTypesNFTTransfer, typedOut.GroupID, typedOut.Payload))
			case *nftfx.MintOutput:
				errs.Add(w.avax.InsertOutput(ctx, tx.ID(), outputCount, tx.ID(), xOut(typedOut.OutputOwners), models.OutputTypesNFTMint, typedOut.GroupID, nil))
			case *secp256k1fx.MintOutput:
				errs.Add(w.avax.InsertOutput(ctx, tx.ID(), outputCount, tx.ID(), xOut(typedOut.OutputOwners), models.OutputTypesSECP2556K1Mint, 0, nil))
			case *secp256k1fx.TransferOutput:
				errs.Add(w.avax.InsertOutput(ctx, tx.ID(), outputCount, tx.ID(), typedOut, models.OutputTypesSECP2556K1Transfer, 0, nil))
				if amount, err = avalancheMath.Add64(amount, typedOut.Amount()); err != nil {
					_ = ctx.Job().EventErr("add_to_amount", err)
				}
			default:
				_ = ctx.Job().EventErr("assertion_to_output", errors.New("output is not known"))
			}

			outputCount++
		}
	}

	_, err = ctx.DB().
		InsertInto("avm_assets").
		Pair("id", tx.ID().String()).
		Pair("chain_Id", w.chainID).
		Pair("name", tx.Name).
		Pair("symbol", tx.Symbol).
		Pair("denomination", tx.Denomination).
		Pair("alias", alias).
		Pair("current_supply", amount).
		Pair("created_at", ctx.Time()).
		ExecContext(ctx.Ctx())
	if err != nil && !db.ErrIsDuplicateEntryError(err) {
		return err
	}
	return nil
<<<<<<< HEAD
}

func (w *Writer) ingestBaseTx(ctx services.ConsumerCtx, txBytes []byte, uniqueTx *avm.Tx, baseTx *avm.BaseTx, txType models.TransactionType) error {
	var (
		err   error
		total uint64 = 0
		creds        = uniqueTx.Credentials()
	)

	unsignedTxBytes, err := w.codec.Marshal(&uniqueTx.UnsignedTx)
	if err != nil {
		return err
	}

	redeemedOutputs := make([]string, 0, 2*len(baseTx.Ins))
	for i, in := range baseTx.Ins {
		total, err = math.Add64(total, in.Input().Amount())
		if err != nil {
			return err
		}

		inputID := in.TxID.Prefix(uint64(in.OutputIndex))

		// Save id so we can mark this output as consumed
		redeemedOutputs = append(redeemedOutputs, inputID.String())

		// Upsert this input as an output in case we haven't seen the parent tx
		w.ingestOutput(ctx, in.UTXOID.TxID, in.UTXOID.OutputIndex, in.AssetID(), &secp256k1fx.TransferOutput{
			Amt: in.In.Amount(),
			OutputOwners: secp256k1fx.OutputOwners{
				// We leave Addrs blank because we ingested them above with their signatures
				Addrs: []ids.ShortID{},
			},
		}, false, models.OutputTypesSECP2556K1Transfer, 0, nil)

		// For each signature we recover the public key and the data to the db
		cred, ok := creds[i].(*secp256k1fx.Credential)
		if !ok {
			return nil
		}
		for _, sig := range cred.Sigs {
			publicKey, err := ecdsaRecoveryFactory.RecoverPublicKey(unsignedTxBytes, sig[:])
			if err != nil {
				return err
			}

			w.ingestAddressFromPublicKey(ctx, publicKey)
			w.ingestOutputAddress(ctx, inputID, publicKey.Address(), sig[:])
		}
	}

	// Mark all inputs as redeemed
	if len(redeemedOutputs) > 0 {
		_, err = ctx.DB().
			Update("avm_outputs").
			Set("redeemed_at", dbr.Now).
			Set("redeeming_transaction_id", baseTx.ID().String()).
			Where("id IN ?", redeemedOutputs).
			ExecContext(ctx.Ctx())
		if err != nil {
			return err
		}
	}

	// If the tx or memo is too big we can't store it in the db
	if len(txBytes) > MaxSerializationLen {
		txBytes = []byte{}
	}

	if len(baseTx.Memo) > MaxMemoLen {
		baseTx.Memo = nil
	}

	// Add baseTx to the table
	_, err = ctx.DB().
		InsertInto("avm_transactions").
		Pair("id", baseTx.ID().String()).
		Pair("chain_id", baseTx.BlockchainID.String()).
		Pair("type", txType).
		Pair("memo", baseTx.Memo).
		Pair("created_at", ctx.Time()).
		Pair("canonical_serialization", txBytes).
		ExecContext(ctx.Ctx())
	if err != nil && !errIsDuplicateEntryError(err) {
		return err
	}

	// Process baseTx outputs by adding to the outputs table
	for idx, out := range baseTx.Outs {
		xOut, ok := out.Output().(*secp256k1fx.TransferOutput)
		if !ok {
			continue
		}
		w.ingestOutput(ctx, baseTx.ID(), uint32(idx), out.AssetID(), xOut, true, models.OutputTypesSECP2556K1Transfer, 0, nil)
	}
	return nil
}

func (w *Writer) ingestOutput(ctx services.ConsumerCtx, txID ids.ID, idx uint32, assetID ids.ID, out *secp256k1fx.TransferOutput, upd bool, outputType models.OutputType, groupID uint32, payload []byte) {
	outputID := txID.Prefix(uint64(idx))

	var err error
	_, err = ctx.DB().
		InsertInto("avm_outputs").
		Pair("id", outputID.String()).
		Pair("chain_id", w.chainID).
		Pair("transaction_id", txID.String()).
		Pair("output_index", idx).
		Pair("asset_id", assetID.String()).
		Pair("output_type", outputType).
		Pair("amount", out.Amount()).
		Pair("created_at", ctx.Time()).
		Pair("locktime", out.Locktime).
		Pair("threshold", out.Threshold).
		Pair("group_id", groupID).
		Pair("payload", payload).
		ExecContext(ctx.Ctx())

	if err != nil {
		// We got an error and it's not a duplicate entry error, so log it
		if !errIsDuplicateEntryError(err) {
			_ = w.stream.EventErr("ingest_output.insert", err)
			// We got a duplicate entry error and we want to update
		} else if upd {
			if _, err = ctx.DB().
				Update("avm_outputs").
				Set("chain_id", w.chainID).
				Set("output_type", outputType).
				Set("amount", out.Amount()).
				Set("locktime", out.Locktime).
				Set("threshold", out.Threshold).
				Set("group_id", groupID).
				Set("payload", payload).
				Where("avm_outputs.id = ?", outputID.String()).
				ExecContext(ctx.Ctx()); err != nil {
				_ = w.stream.EventErr("ingest_output.update", err)
			}
		}
	}

	// Ingest each Output Address
	for _, addr := range out.Addresses() {
		addrBytes := [20]byte{}
		copy(addrBytes[:], addr)
		w.ingestOutputAddress(ctx, outputID, ids.NewShortID(addrBytes), nil)
	}
}

func (w *Writer) ingestAddressFromPublicKey(ctx services.ConsumerCtx, publicKey crypto.PublicKey) {
	_, err := ctx.DB().
		InsertInto("addresses").
		Pair("address", publicKey.Address().String()).
		Pair("public_key", publicKey.Bytes()).
		ExecContext(ctx.Ctx())

	if err != nil && !errIsDuplicateEntryError(err) {
		_ = ctx.Job().EventErr("ingest_address_from_public_key", err)
	}
}

func (w *Writer) ingestOutputAddress(ctx services.ConsumerCtx, outputID ids.ID, address ids.ShortID, sig []byte) {
	builder := ctx.DB().
		InsertInto("avm_output_addresses").
		Pair("output_id", outputID.String()).
		Pair("address", address.String()).
		Pair("created_at", ctx.Time())

	if sig != nil {
		builder = builder.Pair("redeeming_signature", sig)
	}

	_, err := builder.ExecContext(ctx.Ctx())
	switch {
	case err == nil:
		return
	case !errIsDuplicateEntryError(err):
		_ = ctx.Job().EventErr("ingest_output_address", err)
		return
	case sig == nil:
		return
	}

	_, err = ctx.DB().
		Update("avm_output_addresses").
		Set("redeeming_signature", sig).
		Where("output_id = ? and address = ?", outputID.String(), address.String()).
		ExecContext(ctx.Ctx())
	if err != nil {
		_ = ctx.Job().EventErr("ingest_output_address", err)
		return
	}
}

func errIsDuplicateEntryError(err error) bool {
	return db.ErrIsDuplicateEntryError(err)
}

func parseTx(c codec.Codec, bytes []byte) (*avm.Tx, error) {
	tx := &avm.Tx{}
	err := c.Unmarshal(bytes, tx)
	if err != nil {
		return nil, err
	}
	unsignedBytes, err := c.Marshal(&tx.UnsignedTx)
	if err != nil {
		return nil, err
	}

	tx.Initialize(unsignedBytes, bytes)
	return tx, nil

	// utx := &avm.UniqueTx{
	// 	TxState: &avm.TxState{
	// 		Tx: tx,
	// 	},
	// 	txID: tx.ID(),
	// }
	//
	// return utx, nil
}

// newAVMCodec creates codec that can parse avm objects
func newAVMCodec(networkID uint32, chainID string) (codec.Codec, error) {
	g, err := genesis.VMGenesis(networkID, avm.ID)
	if err != nil {
		return nil, err
	}

	createChainTx, ok := g.UnsignedTx.(*platformvm.UnsignedCreateChainTx)
	if !ok {
		return nil, ErrIncorrectGenesisChainTxType
	}

	bcLookup := &ids.Aliaser{}
	bcLookup.Initialize()
	id, err := ids.FromString(chainID)
	if err != nil {
		return nil, err
	}
	if err = bcLookup.Alias(id, "X"); err != nil {
		return nil, err
	}

	var (
		fxIDs = createChainTx.FxIDs
		fxs   = make([]*common.Fx, 0, len(fxIDs))
		ctx   = &snow.Context{
			NetworkID: networkID,
			ChainID:   id,
			Log:       logging.NoLog{},
			Metrics:   prometheus.NewRegistry(),
			BCLookup:  bcLookup,
		}
	)
	for _, fxID := range fxIDs {
		switch {
		case fxID.Equals(secp256k1fx.ID):
			fxs = append(fxs, &common.Fx{
				Fx: &secp256k1fx.Fx{},
				ID: fxID,
			})
		case fxID.Equals(nftfx.ID):
			fxs = append(fxs, &common.Fx{
				Fx: &nftfx.Fx{},
				ID: fxID,
			})
		default:
			// return nil, fmt.Errorf("Unknown FxID: %s", fxID)
		}
	}

	// Initialize an producer to use for tx parsing
	// An error is returned about the DB being closed but this is expected because
	// we're not using a real DB here.
	vm := &avm.VM{}
	err = vm.Initialize(ctx, &nodb.Database{}, createChainTx.GenesisData, make(chan common.Message, 1), fxs)
	if err != nil && err != database.ErrClosed {
		return nil, err
	}

	return vm.Codec(), nil
=======
>>>>>>> 31037a62
}<|MERGE_RESOLUTION|>--- conflicted
+++ resolved
@@ -6,11 +6,6 @@
 import (
 	"context"
 	"errors"
-<<<<<<< HEAD
-
-	"github.com/ava-labs/ortelius/services/indexes/models"
-=======
->>>>>>> 31037a62
 
 	"github.com/ava-labs/avalanchego/genesis"
 	"github.com/ava-labs/avalanchego/utils/codec"
@@ -21,20 +16,14 @@
 	"github.com/ava-labs/avalanchego/vms/nftfx"
 	"github.com/ava-labs/avalanchego/vms/platformvm"
 	"github.com/ava-labs/avalanchego/vms/secp256k1fx"
-	"github.com/ava-labs/ortelius/services"
-	"github.com/ava-labs/ortelius/services/db"
 	"github.com/gocraft/dbr/v2"
 	"github.com/gocraft/health"
-<<<<<<< HEAD
-	"github.com/prometheus/client_golang/prometheus"
-=======
 	"github.com/palantir/stacktrace"
 
 	"github.com/ava-labs/ortelius/services"
 	"github.com/ava-labs/ortelius/services/db"
 	"github.com/ava-labs/ortelius/services/indexes/avax"
 	"github.com/ava-labs/ortelius/services/indexes/models"
->>>>>>> 31037a62
 )
 
 var (
@@ -185,14 +174,12 @@
 		return err
 	}
 
-<<<<<<< HEAD
 	// fire and forget..
 	// update the created_at on the state table if we have an earlier date in ctx.Time().
 	// which means we need to re-run aggregation calculations from this earlier date.
 	_, _ = models.UpdateAvmAssetAggregationLiveStateTimestamp(ctx.Ctx(), ctx.DB(), ctx.Time())
 
 	// Finish processing with a type-specific ingestion routine
-=======
 	unsignedBytes, err := w.codec.Marshal(&tx.UnsignedTx)
 	if err != nil {
 		return err
@@ -201,7 +188,6 @@
 	tx.Initialize(unsignedBytes, txBytes)
 
 	// Finish processing with a type-specific insertions routine
->>>>>>> 31037a62
 	switch castTx := tx.UnsignedTx.(type) {
 	case *avm.CreateAssetTx:
 		return w.insertCreateAssetTx(ctx, txBytes, castTx, tx.Credentials(), "")
@@ -269,288 +255,4 @@
 		return err
 	}
 	return nil
-<<<<<<< HEAD
-}
-
-func (w *Writer) ingestBaseTx(ctx services.ConsumerCtx, txBytes []byte, uniqueTx *avm.Tx, baseTx *avm.BaseTx, txType models.TransactionType) error {
-	var (
-		err   error
-		total uint64 = 0
-		creds        = uniqueTx.Credentials()
-	)
-
-	unsignedTxBytes, err := w.codec.Marshal(&uniqueTx.UnsignedTx)
-	if err != nil {
-		return err
-	}
-
-	redeemedOutputs := make([]string, 0, 2*len(baseTx.Ins))
-	for i, in := range baseTx.Ins {
-		total, err = math.Add64(total, in.Input().Amount())
-		if err != nil {
-			return err
-		}
-
-		inputID := in.TxID.Prefix(uint64(in.OutputIndex))
-
-		// Save id so we can mark this output as consumed
-		redeemedOutputs = append(redeemedOutputs, inputID.String())
-
-		// Upsert this input as an output in case we haven't seen the parent tx
-		w.ingestOutput(ctx, in.UTXOID.TxID, in.UTXOID.OutputIndex, in.AssetID(), &secp256k1fx.TransferOutput{
-			Amt: in.In.Amount(),
-			OutputOwners: secp256k1fx.OutputOwners{
-				// We leave Addrs blank because we ingested them above with their signatures
-				Addrs: []ids.ShortID{},
-			},
-		}, false, models.OutputTypesSECP2556K1Transfer, 0, nil)
-
-		// For each signature we recover the public key and the data to the db
-		cred, ok := creds[i].(*secp256k1fx.Credential)
-		if !ok {
-			return nil
-		}
-		for _, sig := range cred.Sigs {
-			publicKey, err := ecdsaRecoveryFactory.RecoverPublicKey(unsignedTxBytes, sig[:])
-			if err != nil {
-				return err
-			}
-
-			w.ingestAddressFromPublicKey(ctx, publicKey)
-			w.ingestOutputAddress(ctx, inputID, publicKey.Address(), sig[:])
-		}
-	}
-
-	// Mark all inputs as redeemed
-	if len(redeemedOutputs) > 0 {
-		_, err = ctx.DB().
-			Update("avm_outputs").
-			Set("redeemed_at", dbr.Now).
-			Set("redeeming_transaction_id", baseTx.ID().String()).
-			Where("id IN ?", redeemedOutputs).
-			ExecContext(ctx.Ctx())
-		if err != nil {
-			return err
-		}
-	}
-
-	// If the tx or memo is too big we can't store it in the db
-	if len(txBytes) > MaxSerializationLen {
-		txBytes = []byte{}
-	}
-
-	if len(baseTx.Memo) > MaxMemoLen {
-		baseTx.Memo = nil
-	}
-
-	// Add baseTx to the table
-	_, err = ctx.DB().
-		InsertInto("avm_transactions").
-		Pair("id", baseTx.ID().String()).
-		Pair("chain_id", baseTx.BlockchainID.String()).
-		Pair("type", txType).
-		Pair("memo", baseTx.Memo).
-		Pair("created_at", ctx.Time()).
-		Pair("canonical_serialization", txBytes).
-		ExecContext(ctx.Ctx())
-	if err != nil && !errIsDuplicateEntryError(err) {
-		return err
-	}
-
-	// Process baseTx outputs by adding to the outputs table
-	for idx, out := range baseTx.Outs {
-		xOut, ok := out.Output().(*secp256k1fx.TransferOutput)
-		if !ok {
-			continue
-		}
-		w.ingestOutput(ctx, baseTx.ID(), uint32(idx), out.AssetID(), xOut, true, models.OutputTypesSECP2556K1Transfer, 0, nil)
-	}
-	return nil
-}
-
-func (w *Writer) ingestOutput(ctx services.ConsumerCtx, txID ids.ID, idx uint32, assetID ids.ID, out *secp256k1fx.TransferOutput, upd bool, outputType models.OutputType, groupID uint32, payload []byte) {
-	outputID := txID.Prefix(uint64(idx))
-
-	var err error
-	_, err = ctx.DB().
-		InsertInto("avm_outputs").
-		Pair("id", outputID.String()).
-		Pair("chain_id", w.chainID).
-		Pair("transaction_id", txID.String()).
-		Pair("output_index", idx).
-		Pair("asset_id", assetID.String()).
-		Pair("output_type", outputType).
-		Pair("amount", out.Amount()).
-		Pair("created_at", ctx.Time()).
-		Pair("locktime", out.Locktime).
-		Pair("threshold", out.Threshold).
-		Pair("group_id", groupID).
-		Pair("payload", payload).
-		ExecContext(ctx.Ctx())
-
-	if err != nil {
-		// We got an error and it's not a duplicate entry error, so log it
-		if !errIsDuplicateEntryError(err) {
-			_ = w.stream.EventErr("ingest_output.insert", err)
-			// We got a duplicate entry error and we want to update
-		} else if upd {
-			if _, err = ctx.DB().
-				Update("avm_outputs").
-				Set("chain_id", w.chainID).
-				Set("output_type", outputType).
-				Set("amount", out.Amount()).
-				Set("locktime", out.Locktime).
-				Set("threshold", out.Threshold).
-				Set("group_id", groupID).
-				Set("payload", payload).
-				Where("avm_outputs.id = ?", outputID.String()).
-				ExecContext(ctx.Ctx()); err != nil {
-				_ = w.stream.EventErr("ingest_output.update", err)
-			}
-		}
-	}
-
-	// Ingest each Output Address
-	for _, addr := range out.Addresses() {
-		addrBytes := [20]byte{}
-		copy(addrBytes[:], addr)
-		w.ingestOutputAddress(ctx, outputID, ids.NewShortID(addrBytes), nil)
-	}
-}
-
-func (w *Writer) ingestAddressFromPublicKey(ctx services.ConsumerCtx, publicKey crypto.PublicKey) {
-	_, err := ctx.DB().
-		InsertInto("addresses").
-		Pair("address", publicKey.Address().String()).
-		Pair("public_key", publicKey.Bytes()).
-		ExecContext(ctx.Ctx())
-
-	if err != nil && !errIsDuplicateEntryError(err) {
-		_ = ctx.Job().EventErr("ingest_address_from_public_key", err)
-	}
-}
-
-func (w *Writer) ingestOutputAddress(ctx services.ConsumerCtx, outputID ids.ID, address ids.ShortID, sig []byte) {
-	builder := ctx.DB().
-		InsertInto("avm_output_addresses").
-		Pair("output_id", outputID.String()).
-		Pair("address", address.String()).
-		Pair("created_at", ctx.Time())
-
-	if sig != nil {
-		builder = builder.Pair("redeeming_signature", sig)
-	}
-
-	_, err := builder.ExecContext(ctx.Ctx())
-	switch {
-	case err == nil:
-		return
-	case !errIsDuplicateEntryError(err):
-		_ = ctx.Job().EventErr("ingest_output_address", err)
-		return
-	case sig == nil:
-		return
-	}
-
-	_, err = ctx.DB().
-		Update("avm_output_addresses").
-		Set("redeeming_signature", sig).
-		Where("output_id = ? and address = ?", outputID.String(), address.String()).
-		ExecContext(ctx.Ctx())
-	if err != nil {
-		_ = ctx.Job().EventErr("ingest_output_address", err)
-		return
-	}
-}
-
-func errIsDuplicateEntryError(err error) bool {
-	return db.ErrIsDuplicateEntryError(err)
-}
-
-func parseTx(c codec.Codec, bytes []byte) (*avm.Tx, error) {
-	tx := &avm.Tx{}
-	err := c.Unmarshal(bytes, tx)
-	if err != nil {
-		return nil, err
-	}
-	unsignedBytes, err := c.Marshal(&tx.UnsignedTx)
-	if err != nil {
-		return nil, err
-	}
-
-	tx.Initialize(unsignedBytes, bytes)
-	return tx, nil
-
-	// utx := &avm.UniqueTx{
-	// 	TxState: &avm.TxState{
-	// 		Tx: tx,
-	// 	},
-	// 	txID: tx.ID(),
-	// }
-	//
-	// return utx, nil
-}
-
-// newAVMCodec creates codec that can parse avm objects
-func newAVMCodec(networkID uint32, chainID string) (codec.Codec, error) {
-	g, err := genesis.VMGenesis(networkID, avm.ID)
-	if err != nil {
-		return nil, err
-	}
-
-	createChainTx, ok := g.UnsignedTx.(*platformvm.UnsignedCreateChainTx)
-	if !ok {
-		return nil, ErrIncorrectGenesisChainTxType
-	}
-
-	bcLookup := &ids.Aliaser{}
-	bcLookup.Initialize()
-	id, err := ids.FromString(chainID)
-	if err != nil {
-		return nil, err
-	}
-	if err = bcLookup.Alias(id, "X"); err != nil {
-		return nil, err
-	}
-
-	var (
-		fxIDs = createChainTx.FxIDs
-		fxs   = make([]*common.Fx, 0, len(fxIDs))
-		ctx   = &snow.Context{
-			NetworkID: networkID,
-			ChainID:   id,
-			Log:       logging.NoLog{},
-			Metrics:   prometheus.NewRegistry(),
-			BCLookup:  bcLookup,
-		}
-	)
-	for _, fxID := range fxIDs {
-		switch {
-		case fxID.Equals(secp256k1fx.ID):
-			fxs = append(fxs, &common.Fx{
-				Fx: &secp256k1fx.Fx{},
-				ID: fxID,
-			})
-		case fxID.Equals(nftfx.ID):
-			fxs = append(fxs, &common.Fx{
-				Fx: &nftfx.Fx{},
-				ID: fxID,
-			})
-		default:
-			// return nil, fmt.Errorf("Unknown FxID: %s", fxID)
-		}
-	}
-
-	// Initialize an producer to use for tx parsing
-	// An error is returned about the DB being closed but this is expected because
-	// we're not using a real DB here.
-	vm := &avm.VM{}
-	err = vm.Initialize(ctx, &nodb.Database{}, createChainTx.GenesisData, make(chan common.Message, 1), fxs)
-	if err != nil && err != database.ErrClosed {
-		return nil, err
-	}
-
-	return vm.Codec(), nil
-=======
->>>>>>> 31037a62
 }