// (c) 2020, Ava Labs, Inc. All rights reserved.
// See the file LICENSE for licensing terms.

package avm

import (
	"context"
	"errors"
	"fmt"
	"math"
	"math/big"
	"time"

	"github.com/ava-labs/avalanchego/ids"
	"github.com/gocraft/dbr/v2"

	"github.com/ava-labs/ortelius/api"
	"github.com/ava-labs/ortelius/services"
	"github.com/ava-labs/ortelius/services/indexes/models"
	"github.com/ava-labs/ortelius/services/indexes/params"
)

const (
	MaxAggregateIntervalCount = 20000
	MinSearchQueryLength      = 1
)

var (
	ErrAggregateIntervalCountTooLarge = errors.New("requesting too many intervals")
	ErrFailedToParseStringAsBigInt    = errors.New("failed to parse string to big.Int")
	ErrSearchQueryTooShort            = errors.New("search query too short")
)

var (
	outputSelectColumns = []string{
		"avm_outputs.id",
		"avm_outputs.transaction_id",
		"avm_outputs.output_index",
		"avm_outputs.asset_id",
		"avm_outputs.output_type",
		"avm_outputs.amount",
		"avm_outputs.locktime",
		"avm_outputs.threshold",
		"avm_outputs.created_at",
<<<<<<< HEAD
		"case when avm_outputs_redeeming.redeeming_transaction_id is null then '' else avm_outputs_redeeming.redeeming_transaction_id end as redeeming_transaction_id",
=======
		"case when avm_outputs_redeeming.redeeming_transaction_id IS NULL then '' else avm_outputs_redeeming.redeeming_transaction_id end as redeeming_transaction_id",
>>>>>>> 58b1b510
		"avm_outputs.group_id",
		"avm_outputs.payload",
	}
)

type Reader struct {
	chainID string
	conns   *services.Connections
}

func NewReader(conns *services.Connections, chainID string) *Reader {
	return &Reader{
		conns:   conns,
		chainID: chainID,
	}
}

func (r *Reader) Search(ctx context.Context, p *params.SearchParams) (*models.SearchResults, error) {
	if len(p.Query) < MinSearchQueryLength {
		return nil, ErrSearchQueryTooShort
	}

	// See if the query string is an id or shortID. If so we can search on them
	// directly. Otherwise we treat the query as a normal query-string.
	if shortID, err := params.AddressFromString(p.Query); err == nil {
		return r.searchByShortID(ctx, shortID)
	}
	if id, err := ids.FromString(p.Query); err == nil {
		return r.searchByID(ctx, id)
	}

	// copy the list params, and inject DisableCounting for subsequent List* calls.
	cpListParams := p.ListParams
	cpListParams.DisableCounting = true

	// The query string was not an id/shortid so perform a regular search against
	// all models
	assets, err := r.ListAssets(ctx, &params.ListAssetsParams{ListParams: cpListParams, Query: p.Query})
	if err != nil {
		return nil, err
	}
	if len(assets.Assets) >= p.Limit {
		return collateSearchResults(assets, nil, nil, nil)
	}

	transactions, err := r.ListTransactions(ctx, &params.ListTransactionsParams{ListParams: cpListParams, Query: p.Query})
	if err != nil {
		return nil, err
	}
	if len(transactions.Transactions) >= p.Limit {
		return collateSearchResults(assets, nil, transactions, nil)
	}

	addresses, err := r.ListAddresses(ctx, &params.ListAddressesParams{ListParams: cpListParams, Query: p.Query})
	if err != nil {
		return nil, err
	}
	if len(addresses.Addresses) >= p.Limit {
		return collateSearchResults(assets, addresses, transactions, nil)
	}

	return collateSearchResults(assets, addresses, transactions, nil)
}

func (r *Reader) Aggregate(ctx context.Context, params *params.AggregateParams) (*models.AggregatesHistogram, error) {
	// Validate params and set defaults if necessary
	if params.StartTime.IsZero() {
		var err error
		params.StartTime, err = r.getFirstTransactionTime(ctx, params.ChainIDs)
		if err != nil {
			return nil, err
		}
	}

	intervals := []models.Aggregates{}

	// Ensure the interval count requested isn't too large
	intervalSeconds := int64(params.IntervalSize.Seconds())
	requestedIntervalCount := 0
	if intervalSeconds != 0 {
		requestedIntervalCount = int(math.Ceil(params.EndTime.Sub(params.StartTime).Seconds() / params.IntervalSize.Seconds()))
		if requestedIntervalCount > MaxAggregateIntervalCount {
			return nil, ErrAggregateIntervalCountTooLarge
		}
		if requestedIntervalCount < 1 {
			requestedIntervalCount = 1
		}
	}

	// Build the query and load the base data
	dbRunner, err := r.conns.DB().NewSession("get_transaction_aggregates_histogram", api.RequestTimeout)
	if err != nil {
		return nil, err
	}

	var builder *dbr.SelectStmt

	switch params.Version {
	// new requests v=1 use the avm_asset_aggregation tables
	case 1:
		columns := []string{
			"CAST(COALESCE(SUM(avm_asset_aggregation.transaction_volume),0) AS CHAR) as transaction_volume",
			"SUM(avm_asset_aggregation.transaction_count) AS transaction_count",
			"SUM(avm_asset_aggregation.address_count) AS address_count",
			"SUM(avm_asset_aggregation.asset_count) AS asset_count",
			"SUM(avm_asset_aggregation.output_count) AS output_count",
		}

		if requestedIntervalCount > 0 {
			columns = append(columns, fmt.Sprintf(
				"FLOOR((UNIX_TIMESTAMP(avm_asset_aggregation.aggregate_ts)-%d) / %d) AS idx",
				params.StartTime.Unix(),
				intervalSeconds))
		}

		builder = dbRunner.
			Select(columns...).
			From("avm_asset_aggregation").
			Where("avm_asset_aggregation.aggregate_ts >= ?", params.StartTime).
			Where("avm_asset_aggregation.aggregate_ts < ?", params.EndTime)

		if params.AssetID != nil {
			builder.Where("avm_asset_aggregation.asset_id = ?", params.AssetID.String())
		}
	default:
		columns := []string{
			"COALESCE(SUM(avm_outputs.amount), 0) AS transaction_volume",

			"COUNT(DISTINCT(avm_outputs.transaction_id)) AS transaction_count",
			"COUNT(DISTINCT(avm_output_addresses.address)) AS address_count",
			"COUNT(DISTINCT(avm_outputs.asset_id)) AS asset_count",
			"COUNT(avm_outputs.id) AS output_count",
		}

		if requestedIntervalCount > 0 {
			columns = append(columns, fmt.Sprintf(
				"FLOOR((UNIX_TIMESTAMP(avm_outputs.created_at)-%d) / %d) AS idx",
				params.StartTime.Unix(),
				intervalSeconds))
		}

		builder = dbRunner.
			Select(columns...).
			From("avm_outputs").
			LeftJoin("avm_output_addresses", "avm_output_addresses.output_id = avm_outputs.id").
			Where("avm_outputs.created_at >= ?", params.StartTime).
			Where("avm_outputs.created_at < ?", params.EndTime)

		if params.AssetID != nil {
			builder.Where("avm_outputs.asset_id = ?", params.AssetID.String())
		}
	}

	if requestedIntervalCount > 0 {
		builder.
			GroupBy("idx").
			OrderAsc("idx").
			Limit(uint64(requestedIntervalCount))
	}

<<<<<<< HEAD
	_, err := builder.LoadContext(ctx, &intervals)
=======
	intervals := []models.Aggregates{}
	_, err = builder.LoadContext(ctx, &intervals)
>>>>>>> 58b1b510
	if err != nil {
		return nil, err
	}

	// If no intervals were requested then the total aggregate is equal to the
	// first (and only) interval, and we're done
	if requestedIntervalCount == 0 {
		// This check should never fail if the SQL query is correct, but added for
		// robustness to prevent panics if the invariant does not hold.
		if len(intervals) > 0 {
			intervals[0].StartTime = params.StartTime
			intervals[0].EndTime = params.EndTime
			return &models.AggregatesHistogram{Aggregates: intervals[0]}, nil
		}
		return &models.AggregatesHistogram{}, nil
	}

	// We need to return multiple intervals so build them now.
	// Intervals without any data will not return anything so we pad our results
	// with empty aggregates.
	//
	// We also add the start and end times of each interval to that interval
	aggs := &models.AggregatesHistogram{IntervalSize: params.IntervalSize}

	var startTS int64
	timesForInterval := func(intervalIdx int) (time.Time, time.Time) {
		// An interval's start Time is its index Time the interval size, plus the
		// starting Time. The end Time is (interval size - 1) seconds after the
		// start Time.
		startTS = params.StartTime.Unix() + (int64(intervalIdx) * intervalSeconds)
		return time.Unix(startTS, 0).UTC(),
			time.Unix(startTS+intervalSeconds-1, 0).UTC()
	}

	padTo := func(slice []models.Aggregates, to int) []models.Aggregates {
		for i := len(slice); i < to; i = len(slice) {
			slice = append(slice, models.Aggregates{Idx: i})
			slice[i].StartTime, slice[i].EndTime = timesForInterval(i)
		}
		return slice
	}

	// Collect the overall counts and pad the intervals to include empty intervals
	// which are not returned by the db
	aggs.Aggregates = models.Aggregates{StartTime: params.StartTime, EndTime: params.EndTime}
	var (
		bigIntFromStringOK bool
		totalVolume        = big.NewInt(0)
		intervalVolume     = big.NewInt(0)
	)

	// Add each interval, but first pad up to that interval's index
	aggs.Intervals = make([]models.Aggregates, 0, requestedIntervalCount)
	for _, interval := range intervals {
		// Pad up to this interval's position
		aggs.Intervals = padTo(aggs.Intervals, interval.Idx)

		// Format this interval
		interval.StartTime, interval.EndTime = timesForInterval(interval.Idx)

		// Parse volume into a big.Int
		_, bigIntFromStringOK = intervalVolume.SetString(string(interval.TransactionVolume), 10)
		if !bigIntFromStringOK {
			return nil, ErrFailedToParseStringAsBigInt
		}

		// Add to the overall aggregates counts
		totalVolume.Add(totalVolume, intervalVolume)
		aggs.Aggregates.TransactionCount += interval.TransactionCount
		aggs.Aggregates.OutputCount += interval.OutputCount
		aggs.Aggregates.AddressCount += interval.AddressCount
		aggs.Aggregates.AssetCount += interval.AssetCount

		// Add to the list of intervals
		aggs.Intervals = append(aggs.Intervals, interval)
	}
	// Add total aggregated token amounts
	aggs.Aggregates.TransactionVolume = models.TokenAmount(totalVolume.String())

	// Add any missing trailing intervals
	aggs.Intervals = padTo(aggs.Intervals, requestedIntervalCount)

	return aggs, nil
}

func (r *Reader) ListTransactions(ctx context.Context, p *params.ListTransactionsParams) (*models.TransactionList, error) {
	dbRunner, err := r.conns.DB().NewSession("get_transactions", api.RequestTimeout)
	if err != nil {
		return nil, err
	}

	txs := []*models.Transaction{}
	builder := p.Apply(dbRunner.
		Select("avm_transactions.id", "avm_transactions.chain_id", "avm_transactions.type", "avm_transactions.memo", "avm_transactions.created_at").
		From("avm_transactions"))

	var applySort func(sort params.TransactionSort)
	applySort = func(sort params.TransactionSort) {
		if p.Query != "" {
			return
		}
		switch sort {
		case params.TransactionSortTimestampAsc:
			builder.OrderAsc("avm_transactions.chain_id")
			builder.OrderAsc("avm_transactions.created_at")
		case params.TransactionSortTimestampDesc:
			builder.OrderAsc("avm_transactions.chain_id")
			builder.OrderDesc("avm_transactions.created_at")
		default:
			applySort(params.TransactionSortDefault)
		}
	}
	applySort(p.Sort)

	if _, err := builder.LoadContext(ctx, &txs); err != nil {
		return nil, err
	}

	var count uint64
	if !p.DisableCounting {
		count = uint64(p.Offset) + uint64(len(txs))
		if len(txs) >= p.Limit {
			p.ListParams = params.ListParams{}
			selector := p.Apply(dbRunner.
				Select("COUNT(avm_transactions.id)").
				From("avm_transactions"))
			err := selector.
				LoadOneContext(ctx, &count)
			if err != nil {
				return nil, err
			}
		}
	}

	// Add all the addition information we might want
	if err := r.dressTransactions(ctx, dbRunner, txs); err != nil {
		return nil, err
	}

	return &models.TransactionList{ListMetadata: models.ListMetadata{Count: count}, Transactions: txs}, nil
}

func (r *Reader) ListAssets(ctx context.Context, p *params.ListAssetsParams) (*models.AssetList, error) {
	dbRunner, err := r.conns.DB().NewSession("list_assets", api.RequestTimeout)
	if err != nil {
		return nil, err
	}

	assets := []*models.Asset{}
	_, err = p.Apply(dbRunner.
		Select("id", "chain_id", "name", "symbol", "alias", "denomination", "current_supply", "created_at").
		From("avm_assets")).
		LoadContext(ctx, &assets)
	if err != nil {
		return nil, err
	}

	var count uint64
	if !p.DisableCounting {
		count = uint64(p.Offset) + uint64(len(assets))
		if len(assets) >= p.Limit {
			p.ListParams = params.ListParams{}
			err := p.Apply(dbRunner.
				Select("COUNT(avm_assets.id)").
				From("avm_assets")).
				LoadOneContext(ctx, &count)
			if err != nil {
				return nil, err
			}
		}
	}

	// Add all the addition information we might want
	if err = r.dressAssets(ctx, dbRunner, assets); err != nil {
		return nil, err
	}

	return &models.AssetList{ListMetadata: models.ListMetadata{Count: count}, Assets: assets}, nil
}

func (r *Reader) ListAddresses(ctx context.Context, p *params.ListAddressesParams) (*models.AddressList, error) {
	dbRunner, err := r.conns.DB().NewSession("list_addresses", api.RequestTimeout)
	if err != nil {
		return nil, err
	}

	addresses := []*models.AddressInfo{}
	_, err = p.Apply(dbRunner.
		Select("DISTINCT(avm_output_addresses.address)", "addresses.public_key").
		From("avm_output_addresses").
		LeftJoin("addresses", "addresses.address = avm_output_addresses.address")).
		LoadContext(ctx, &addresses)
	if err != nil {
		return nil, err
	}

	var count uint64
	if !p.DisableCounting {
		count = uint64(p.Offset) + uint64(len(addresses))
		if len(addresses) >= p.Limit {
			p.ListParams = params.ListParams{}
			err = p.Apply(dbRunner.
				Select("COUNT(DISTINCT(avm_output_addresses.address))").
				From("avm_output_addresses")).
				LoadOneContext(ctx, &count)
			if err != nil {
				return nil, err
			}
		}
	}

	// Add all the addition information we might want
	if err = r.dressAddresses(ctx, dbRunner, addresses, p.Version); err != nil {
		return nil, err
	}

	return &models.AddressList{ListMetadata: models.ListMetadata{Count: count}, Addresses: addresses}, nil
}

func (r *Reader) ListOutputs(ctx context.Context, p *params.ListOutputsParams) (*models.OutputList, error) {
	dbRunner, err := r.conns.DB().NewSession("list_transaction_outputs", api.RequestTimeout)
	if err != nil {
		return nil, err
	}

	outputs := []*models.Output{}
	_, err = p.Apply(dbRunner.
		Select(outputSelectColumns...).
		From("avm_outputs").
		LeftJoin("avm_outputs_redeeming", "avm_outputs.id = avm_outputs_redeeming.id")).
		LoadContext(ctx, &outputs)
	if err != nil {
		return nil, err
	}

	if len(outputs) < 1 {
		return &models.OutputList{Outputs: outputs}, nil
	}

	outputIDs := make([]models.StringID, len(outputs))
	outputMap := make(map[models.StringID]*models.Output, len(outputs))
	for i, output := range outputs {
		outputIDs[i] = output.ID
		outputMap[output.ID] = output
	}

	addresses := []*models.OutputAddress{}
	_, err = dbRunner.
		Select(
			"avm_output_addresses.output_id",
			"avm_output_addresses.address",
			"avm_output_addresses.redeeming_signature AS signature",
			"avm_output_addresses.created_at",
		).
		From("avm_output_addresses").
		Where("avm_output_addresses.output_id IN ?", outputIDs).
		LoadContext(ctx, &addresses)
	if err != nil {
		return nil, err
	}

	for _, address := range addresses {
		output := outputMap[address.OutputID]
		if output == nil {
			continue
		}
		output.Addresses = append(output.Addresses, address.Address)
	}

	var count uint64
	if !p.DisableCounting {
		count = uint64(p.Offset) + uint64(len(outputs))
		if len(outputs) >= p.Limit {
			p.ListParams = params.ListParams{}
			err = p.Apply(dbRunner.
				Select("COUNT(avm_outputs.id)").
				From("avm_outputs").
				LeftJoin("avm_outputs_redeeming", "avm_outputs.id = avm_outputs_redeeming.id")).
				LoadOneContext(ctx, &count)
			if err != nil {
				return nil, err
			}
		}
	}

	return &models.OutputList{ListMetadata: models.ListMetadata{Count: count}, Outputs: outputs}, err
}

func (r *Reader) GetTransaction(ctx context.Context, id ids.ID) (*models.Transaction, error) {
	txList, err := r.ListTransactions(ctx, &params.ListTransactionsParams{ID: &id})
	if err != nil {
		return nil, err
	}
	if len(txList.Transactions) > 0 {
		return txList.Transactions[0], nil
	}
	return nil, nil
}

func (r *Reader) GetAsset(ctx context.Context, idStrOrAlias string) (*models.Asset, error) {
	params := &params.ListAssetsParams{}

	id, err := ids.FromString(idStrOrAlias)
	if err == nil {
		params.ID = &id
	} else {
		params.Alias = idStrOrAlias
	}

	assetList, err := r.ListAssets(ctx, params)
	if err != nil {
		return nil, err
	}
	if len(assetList.Assets) > 0 {
		return assetList.Assets[0], nil
	}
	return nil, err
}

func (r *Reader) GetAddress(ctx context.Context, id ids.ShortID) (*models.AddressInfo, error) {
	addressList, err := r.ListAddresses(ctx, &params.ListAddressesParams{Address: &id})
	if err != nil {
		return nil, err
	}
	if len(addressList.Addresses) > 0 {
		return addressList.Addresses[0], nil
	}
	return nil, err
}

func (r *Reader) GetOutput(ctx context.Context, id ids.ID) (*models.Output, error) {
	outputList, err := r.ListOutputs(ctx, &params.ListOutputsParams{ID: &id})
	if err != nil {
		return nil, err
	}
	if len(outputList.Outputs) > 0 {
		return outputList.Outputs[0], nil
	}
	return nil, err
}

func (r *Reader) getFirstTransactionTime(ctx context.Context, chainIDs []string) (time.Time, error) {
	dbRunner, err := r.conns.DB().NewSession("get_first_transaction_time", api.RequestTimeout)
	if err != nil {
		return time.Time{}, err
	}

	var ts int64
	builder := dbRunner.
		Select("COALESCE(UNIX_TIMESTAMP(MIN(created_at)), 0)").
		From("avm_transactions")

	if len(chainIDs) > 0 {
		builder.Where("avm_transactions.chain_id = ?", chainIDs)
	}

	err = builder.LoadOneContext(ctx, &ts)
	if err != nil {
		return time.Time{}, err
	}
	return time.Unix(ts, 0).UTC(), nil
}

func (r *Reader) dressTransactions(ctx context.Context, dbRunner dbr.SessionRunner, txs []*models.Transaction) error {
	if len(txs) == 0 {
		return nil
	}

	// Get the IDs returned so we can get Input/Output data
	txIDs := make([]models.StringID, len(txs))
	for i, tx := range txs {
		txIDs[i] = tx.ID
	}

	// Load output data for all inputs and outputs into a single list
	// We can't treat them separately because some my be both inputs and outputs
	// for different transactions
	type compositeRecord struct {
		models.Output
		models.OutputAddress
	}

	var outputs []*compositeRecord
	_, err := selectOutputs(dbRunner).
		Where("avm_outputs.transaction_id IN ?", txIDs).
		LoadContext(ctx, &outputs)
	if err != nil {
		return err
	}

	var inputs []*compositeRecord
	_, err = selectOutputs(dbRunner).
		Where("avm_outputs_redeeming.redeeming_transaction_id IN ?", txIDs).
		LoadContext(ctx, &inputs)
	if err != nil {
		return err
	}

	outputs = append(outputs, inputs...)

	// Create a map of addresses for each output and maps of transaction ids to
	// inputs, outputs, and the total amounts of the inputs and outputs
	var (
		outputAddrs     = make(map[models.StringID]map[models.Address]struct{}, len(txs)*2)
		inputsMap       = make(map[models.StringID]map[models.StringID]*models.Input, len(txs))
		outputsMap      = make(map[models.StringID]map[models.StringID]*models.Output, len(txs))
		inputTotalsMap  = make(map[models.StringID]map[models.StringID]*big.Int, len(txs))
		outputTotalsMap = make(map[models.StringID]map[models.StringID]*big.Int, len(txs))
	)

	// Create a helper to safely add big integers
	addToBigIntMap := func(m map[models.StringID]*big.Int, assetID models.StringID, amt *big.Int) {
		prevAmt := m[assetID]
		if prevAmt == nil {
			prevAmt = big.NewInt(0)
		}
		m[assetID] = prevAmt.Add(amt, prevAmt)
	}

	// Collect outpoints into the maps
	for _, output := range outputs {
		out := &output.Output

		bigAmt := new(big.Int)
		if _, ok := bigAmt.SetString(string(out.Amount), 10); !ok {
			return errors.New("invalid amount")
		}

		if _, ok := inputsMap[out.RedeemingTransactionID]; !ok {
			inputsMap[out.RedeemingTransactionID] = map[models.StringID]*models.Input{}
		}
		if _, ok := inputTotalsMap[out.RedeemingTransactionID]; !ok {
			inputTotalsMap[out.RedeemingTransactionID] = map[models.StringID]*big.Int{}
		}
		if _, ok := outputsMap[out.TransactionID]; !ok {
			outputsMap[out.TransactionID] = map[models.StringID]*models.Output{}
		}
		if _, ok := outputTotalsMap[out.TransactionID]; !ok {
			outputTotalsMap[out.TransactionID] = map[models.StringID]*big.Int{}
		}
		if _, ok := outputAddrs[out.ID]; !ok {
			outputAddrs[out.ID] = map[models.Address]struct{}{}
		}

		outputAddrs[out.ID][output.OutputAddress.Address] = struct{}{}
		outputsMap[out.TransactionID][out.ID] = out
		inputsMap[out.RedeemingTransactionID][out.ID] = &models.Input{Output: out}
		addToBigIntMap(outputTotalsMap[out.TransactionID], out.AssetID, bigAmt)
		addToBigIntMap(inputTotalsMap[out.RedeemingTransactionID], out.AssetID, bigAmt)
	}

	// Collect the addresses into a list on each outpoint
	var input *models.Input
	for _, out := range outputs {
		out.Addresses = make([]models.Address, 0, len(outputAddrs[out.ID]))
		for addr := range outputAddrs[out.ID] {
			out.Addresses = append(out.Addresses, addr)
		}

		// If this Address didn't sign any txs then we're done
		if len(out.Signature) == 0 {
			continue
		}

		// Get the Input and add the credentials for this Address
		for _, input = range inputsMap[out.RedeemingTransactionID] {
			if input.Output.ID.Equals(out.OutputID) {
				input.Creds = append(input.Creds, models.InputCredentials{
					Address:   out.Address,
					PublicKey: out.PublicKey,
					Signature: out.Signature,
				})
				break
			}
		}
	}

	// Add the data we've built up for each transaction
	for _, tx := range txs {
		if inputs, ok := inputsMap[tx.ID]; ok {
			for _, input := range inputs {
				tx.Inputs = append(tx.Inputs, input)
			}
		}

		if outputs, ok := outputsMap[tx.ID]; ok {
			for _, output := range outputs {
				tx.Outputs = append(tx.Outputs, output)
			}
		}

		tx.InputTotals = make(models.AssetTokenCounts, len(inputTotalsMap[tx.ID]))
		for k, v := range inputTotalsMap[tx.ID] {
			tx.InputTotals[k] = models.TokenAmount(v.String())
		}

		tx.OutputTotals = make(models.AssetTokenCounts, len(outputTotalsMap[tx.ID]))
		for k, v := range outputTotalsMap[tx.ID] {
			tx.OutputTotals[k] = models.TokenAmount(v.String())
		}
	}
	return nil
}

func (r *Reader) dressAddresses(ctx context.Context, dbRunner dbr.SessionRunner, addrs []*models.AddressInfo, version int) error {
	if len(addrs) == 0 {
		return nil
	}

	// Create a list of ids for querying, and a map for accumulating results later
	addrIDs := make([]models.Address, len(addrs))
	addrsByID := make(map[models.Address]*models.AddressInfo, len(addrs))
	for i, addr := range addrs {
		addrIDs[i] = addr.Address
		addrsByID[addr.Address] = addr

		addr.Assets = make(map[models.StringID]models.AssetInfo, 1)
	}

	// Load each Transaction Output for the tx, both inputs and outputs
	rows := []*struct {
		Address models.Address `json:"address"`
		models.AssetInfo
	}{}

<<<<<<< HEAD
	switch version {
	case 1:
		_, err := dbRunner.
			Select(
				"avm_asset_address_counts.address",
				"avm_asset_address_counts.asset_id",
				"avm_asset_address_counts.transaction_count",
				"avm_asset_address_counts.total_received",
				"avm_asset_address_counts.total_sent",
				"avm_asset_address_counts.balance",
				"avm_asset_address_counts.utxo_count",
			).
			From("avm_asset_address_counts").
			Where("avm_asset_address_counts.address IN ?", addrIDs).
			GroupBy("avm_output_addresses.address", "avm_outputs.asset_id").
			LoadContext(ctx, &rows)
		if err != nil {
			return err
		}
	default:
		_, err := dbRunner.
			Select(
				"avm_output_addresses.address",
				"avm_outputs.asset_id",
				"COUNT(DISTINCT(avm_outputs.transaction_id)) AS transaction_count",
				"COALESCE(SUM(avm_outputs.amount), 0) AS total_received",
				"COALESCE(SUM(CASE WHEN avm_outputs_redeeming.redeeming_transaction_id != '' THEN avm_outputs.amount ELSE 0 END), 0) AS total_sent",
				"COALESCE(SUM(CASE WHEN avm_outputs_redeeming.redeeming_transaction_id = '' THEN avm_outputs.amount ELSE 0 END), 0) AS balance",
				"COALESCE(SUM(CASE WHEN avm_outputs_redeeming.redeeming_transaction_id = '' THEN 1 ELSE 0 END), 0) AS utxo_count",
			).
			From("avm_outputs").
			LeftJoin("avm_output_addresses", "avm_output_addresses.output_id = avm_outputs.id").
			LeftJoin("avm_outputs_redeeming", "avm_outputs.id = avm_outputs_redeeming.id").
			Where("avm_output_addresses.address IN ?", addrIDs).
			GroupBy("avm_output_addresses.address", "avm_outputs.asset_id").
			LoadContext(ctx, &rows)
		if err != nil {
			return err
		}
=======
	_, err := dbRunner.
		Select(
			"avm_output_addresses.address",
			"avm_outputs.asset_id",
			"COUNT(DISTINCT(avm_outputs.transaction_id)) AS transaction_count",
			"COALESCE(SUM(avm_outputs.amount), 0) AS total_received",
			"COALESCE(SUM(CASE WHEN avm_outputs_redeeming.redeeming_transaction_id IS NOT NULL THEN avm_outputs.amount ELSE 0 END), 0) AS total_sent",
			"COALESCE(SUM(CASE WHEN avm_outputs_redeeming.redeeming_transaction_id IS NULL THEN avm_outputs.amount ELSE 0 END), 0) AS balance",
			"COALESCE(SUM(CASE WHEN avm_outputs_redeeming.redeeming_transaction_id IS NULL THEN 1 ELSE 0 END), 0) AS utxo_count",
		).
		From("avm_outputs").
		LeftJoin("avm_output_addresses", "avm_output_addresses.output_id = avm_outputs.id").
		LeftJoin("avm_outputs_redeeming", "avm_outputs.id = avm_outputs_redeeming.id").
		Where("avm_output_addresses.address IN ?", addrIDs).
		GroupBy("avm_output_addresses.address", "avm_outputs.asset_id").
		LoadContext(ctx, &rows)
	if err != nil {
		return err
>>>>>>> 58b1b510
	}

	// Accumulate rows into addresses
	for _, row := range rows {
		addr, ok := addrsByID[row.Address]
		if !ok {
			continue
		}
		addr.Assets[row.AssetID] = row.AssetInfo
	}

	return nil
}

func (r *Reader) dressAssets(ctx context.Context, dbRunner dbr.SessionRunner, assets []*models.Asset) error {
	if len(assets) == 0 {
		return nil
	}

	// Create a list of ids for querying, and a map for accumulating results later
	assetIDs := make([]models.StringID, len(assets))
	for i, asset := range assets {
		assetIDs[i] = asset.ID
	}

	rows := []*struct {
		AssetID     models.StringID `json:"assetID"`
		VariableCap uint8           `json:"variableCap"`
	}{}

	mintOutputs := make([]models.OutputType, 0, 2)
	mintOutputs = append(mintOutputs, models.OutputTypesSECP2556K1Mint, models.OutputTypesNFTMint)
	_, err := dbRunner.Select("avm_outputs.asset_id", "CASE WHEN count(avm_outputs.asset_id) > 0 THEN 1 ELSE 0 END AS variable_cap").
		From("avm_outputs").
		Where("avm_outputs.output_type IN ?", mintOutputs).
		GroupBy("avm_outputs.asset_id").
		Having("count(avm_outputs.asset_id) > 0").
		LoadContext(ctx, &rows)
	if err != nil {
		return err
	}

	assetMap := make(map[models.StringID]uint8)
	for pos, row := range rows {
		assetMap[row.AssetID] = rows[pos].VariableCap
	}

	for _, asset := range assets {
		if variableCap, ok := assetMap[asset.ID]; ok {
			asset.VariableCap = variableCap
		}
	}

	return nil
}

func (r *Reader) searchByID(ctx context.Context, id ids.ID) (*models.SearchResults, error) {
	listParams := params.ListParams{DisableCounting: true}

	if assets, err := r.ListAssets(ctx, &params.ListAssetsParams{ListParams: listParams, ID: &id}); err != nil {
		return nil, err
	} else if len(assets.Assets) > 0 {
		return collateSearchResults(assets, nil, nil, nil)
	}

	if txs, err := r.ListTransactions(ctx, &params.ListTransactionsParams{ListParams: listParams, ID: &id}); err != nil {
		return nil, err
	} else if len(txs.Transactions) > 0 {
		return collateSearchResults(nil, nil, txs, nil)
	}

	return &models.SearchResults{}, nil
}

func (r *Reader) searchByShortID(ctx context.Context, id ids.ShortID) (*models.SearchResults, error) {
	listParams := params.ListParams{DisableCounting: true}

	if addrs, err := r.ListAddresses(ctx, &params.ListAddressesParams{ListParams: listParams, Address: &id}); err != nil {
		return nil, err
	} else if len(addrs.Addresses) > 0 {
		return collateSearchResults(nil, addrs, nil, nil)
	}

	return &models.SearchResults{}, nil
}

func collateSearchResults(assetResults *models.AssetList, addressResults *models.AddressList, transactionResults *models.TransactionList, _ *models.OutputList) (*models.SearchResults, error) {
	var (
		assets       []*models.Asset
		addresses    []*models.AddressInfo
		transactions []*models.Transaction
		outputs      []*models.Output
	)

	if assetResults != nil {
		assets = assetResults.Assets
	}

	if addressResults != nil {
		addresses = addressResults.Addresses
	}

	if transactionResults != nil {
		transactions = transactionResults.Transactions
	}

	// Build overall SearchResults object from our pieces
	returnedResultCount := len(assets) + len(addresses) + len(transactions) + len(outputs)
	if returnedResultCount > params.PaginationMaxLimit {
		returnedResultCount = params.PaginationMaxLimit
	}

	collatedResults := &models.SearchResults{
		Count: uint64(returnedResultCount),

		// Create a container for our combined results
		Results: make([]models.SearchResult, 0, returnedResultCount),
	}

	// Add each result to the list
	for _, result := range assets {
		collatedResults.Results = append(collatedResults.Results, models.SearchResult{
			SearchResultType: models.ResultTypeAsset,
			Data:             result,
		})
	}
	for _, result := range addresses {
		collatedResults.Results = append(collatedResults.Results, models.SearchResult{
			SearchResultType: models.ResultTypeAddress,
			Data:             result,
		})
	}
	for _, result := range transactions {
		collatedResults.Results = append(collatedResults.Results, models.SearchResult{
			SearchResultType: models.ResultTypeTransaction,
			Data:             result,
		})
	}

	return collatedResults, nil
}

func selectOutputs(dbRunner dbr.SessionRunner) *dbr.SelectBuilder {
	return dbRunner.Select("avm_outputs.id",
		"avm_outputs.transaction_id",
		"avm_outputs.output_index",
		"avm_outputs.asset_id",
		"avm_outputs.output_type",
		"avm_outputs.amount",
		"avm_outputs.locktime",
		"avm_outputs.threshold",
		"avm_outputs.created_at",
<<<<<<< HEAD
		"case when avm_outputs_redeeming.redeeming_transaction_id is null then '' else avm_outputs_redeeming.redeeming_transaction_id end as redeeming_transaction_id",
=======
		"case when avm_outputs_redeeming.redeeming_transaction_id IS NULL then '' else avm_outputs_redeeming.redeeming_transaction_id end as redeeming_transaction_id",
>>>>>>> 58b1b510
		"avm_outputs.group_id",
		"avm_output_addresses.output_id AS output_id",
		"avm_output_addresses.address AS address",
		"avm_output_addresses.redeeming_signature AS signature",
		"addresses.public_key AS public_key",
	).
		From("avm_outputs").
		LeftJoin("avm_output_addresses", "avm_outputs.id = avm_output_addresses.output_id").
		LeftJoin("avm_outputs_redeeming", "avm_outputs.id = avm_outputs_redeeming.id").
		LeftJoin("addresses", "addresses.address = avm_output_addresses.address")
}<|MERGE_RESOLUTION|>--- conflicted
+++ resolved
@@ -42,11 +42,7 @@
 		"avm_outputs.locktime",
 		"avm_outputs.threshold",
 		"avm_outputs.created_at",
-<<<<<<< HEAD
-		"case when avm_outputs_redeeming.redeeming_transaction_id is null then '' else avm_outputs_redeeming.redeeming_transaction_id end as redeeming_transaction_id",
-=======
 		"case when avm_outputs_redeeming.redeeming_transaction_id IS NULL then '' else avm_outputs_redeeming.redeeming_transaction_id end as redeeming_transaction_id",
->>>>>>> 58b1b510
 		"avm_outputs.group_id",
 		"avm_outputs.payload",
 	}
@@ -207,12 +203,8 @@
 			Limit(uint64(requestedIntervalCount))
 	}
 
-<<<<<<< HEAD
-	_, err := builder.LoadContext(ctx, &intervals)
-=======
-	intervals := []models.Aggregates{}
 	_, err = builder.LoadContext(ctx, &intervals)
->>>>>>> 58b1b510
+
 	if err != nil {
 		return nil, err
 	}
@@ -738,7 +730,6 @@
 		models.AssetInfo
 	}{}
 
-<<<<<<< HEAD
 	switch version {
 	case 1:
 		_, err := dbRunner.
@@ -765,9 +756,9 @@
 				"avm_outputs.asset_id",
 				"COUNT(DISTINCT(avm_outputs.transaction_id)) AS transaction_count",
 				"COALESCE(SUM(avm_outputs.amount), 0) AS total_received",
-				"COALESCE(SUM(CASE WHEN avm_outputs_redeeming.redeeming_transaction_id != '' THEN avm_outputs.amount ELSE 0 END), 0) AS total_sent",
-				"COALESCE(SUM(CASE WHEN avm_outputs_redeeming.redeeming_transaction_id = '' THEN avm_outputs.amount ELSE 0 END), 0) AS balance",
-				"COALESCE(SUM(CASE WHEN avm_outputs_redeeming.redeeming_transaction_id = '' THEN 1 ELSE 0 END), 0) AS utxo_count",
+				"COALESCE(SUM(CASE WHEN avm_outputs_redeeming.redeeming_transaction_id IS NOT NULL THEN avm_outputs.amount ELSE 0 END), 0) AS total_sent",
+				"COALESCE(SUM(CASE WHEN avm_outputs_redeeming.redeeming_transaction_id IS NULL THEN avm_outputs.amount ELSE 0 END), 0) AS balance",
+				"COALESCE(SUM(CASE WHEN avm_outputs_redeeming.redeeming_transaction_id IS NULL THEN 1 ELSE 0 END), 0) AS utxo_count",
 			).
 			From("avm_outputs").
 			LeftJoin("avm_output_addresses", "avm_output_addresses.output_id = avm_outputs.id").
@@ -778,26 +769,6 @@
 		if err != nil {
 			return err
 		}
-=======
-	_, err := dbRunner.
-		Select(
-			"avm_output_addresses.address",
-			"avm_outputs.asset_id",
-			"COUNT(DISTINCT(avm_outputs.transaction_id)) AS transaction_count",
-			"COALESCE(SUM(avm_outputs.amount), 0) AS total_received",
-			"COALESCE(SUM(CASE WHEN avm_outputs_redeeming.redeeming_transaction_id IS NOT NULL THEN avm_outputs.amount ELSE 0 END), 0) AS total_sent",
-			"COALESCE(SUM(CASE WHEN avm_outputs_redeeming.redeeming_transaction_id IS NULL THEN avm_outputs.amount ELSE 0 END), 0) AS balance",
-			"COALESCE(SUM(CASE WHEN avm_outputs_redeeming.redeeming_transaction_id IS NULL THEN 1 ELSE 0 END), 0) AS utxo_count",
-		).
-		From("avm_outputs").
-		LeftJoin("avm_output_addresses", "avm_output_addresses.output_id = avm_outputs.id").
-		LeftJoin("avm_outputs_redeeming", "avm_outputs.id = avm_outputs_redeeming.id").
-		Where("avm_output_addresses.address IN ?", addrIDs).
-		GroupBy("avm_output_addresses.address", "avm_outputs.asset_id").
-		LoadContext(ctx, &rows)
-	if err != nil {
-		return err
->>>>>>> 58b1b510
 	}
 
 	// Accumulate rows into addresses
@@ -950,11 +921,7 @@
 		"avm_outputs.locktime",
 		"avm_outputs.threshold",
 		"avm_outputs.created_at",
-<<<<<<< HEAD
-		"case when avm_outputs_redeeming.redeeming_transaction_id is null then '' else avm_outputs_redeeming.redeeming_transaction_id end as redeeming_transaction_id",
-=======
 		"case when avm_outputs_redeeming.redeeming_transaction_id IS NULL then '' else avm_outputs_redeeming.redeeming_transaction_id end as redeeming_transaction_id",
->>>>>>> 58b1b510
 		"avm_outputs.group_id",
 		"avm_output_addresses.output_id AS output_id",
 		"avm_output_addresses.address AS address",
