// (c) 2020, Ava Labs, Inc. All rights reserved.
// See the file LICENSE for licensing terms.

package avm

import (
	"context"
	"errors"
	"fmt"
	"math"
	"math/big"
	"time"

	"github.com/ava-labs/avalanchego/ids"
	"github.com/gocraft/dbr/v2"

	"github.com/ava-labs/ortelius/services"
	"github.com/ava-labs/ortelius/services/indexes/models"
	"github.com/ava-labs/ortelius/services/indexes/params"
)

const (
	MaxAggregateIntervalCount = 20000
	MinSearchQueryLength      = 1
)

var (
	ErrAggregateIntervalCountTooLarge = errors.New("requesting too many intervals")
	ErrFailedToParseStringAsBigInt    = errors.New("failed to parse string to big.Int")
	ErrSearchQueryTooShort            = errors.New("search query too short")
)

var (
	outputSelectColumns = []string{
		"avm_outputs.id",
		"avm_outputs.transaction_id",
		"avm_outputs.output_index",
		"avm_outputs.asset_id",
		"avm_outputs.output_type",
		"avm_outputs.amount",
		"avm_outputs.locktime",
		"avm_outputs.threshold",
		"avm_outputs.created_at",
		"case when avm_outputs_redeeming.redeeming_transaction_id is null then '' else avm_outputs_redeeming.redeeming_transaction_id end as redeeming_transaction_id",
		"avm_outputs.group_id",
		"avm_outputs.payload",
	}
)

type Reader struct {
	chainID string
	conns   *services.Connections
}

func NewReader(conns *services.Connections, chainID string) *Reader {
	return &Reader{
		conns:   conns,
		chainID: chainID,
	}
}

func (r *Reader) Search(ctx context.Context, p *params.SearchParams) (*models.SearchResults, error) {
	if len(p.Query) < MinSearchQueryLength {
		return nil, ErrSearchQueryTooShort
	}

	// See if the query string is an id or shortID. If so we can search on them
	// directly. Otherwise we treat the query as a normal query-string.
	if shortID, err := params.AddressFromString(p.Query); err == nil {
		return r.searchByShortID(ctx, shortID)
	}
	if id, err := ids.FromString(p.Query); err == nil {
		return r.searchByID(ctx, id)
	}

	// copy the list params, and inject DisableCounting for subsequent List* calls.
	cpListParams := p.ListParams
	cpListParams.DisableCounting = true

	// The query string was not an id/shortid so perform a regular search against
	// all models
	assets, err := r.ListAssets(ctx, &params.ListAssetsParams{ListParams: cpListParams, Query: p.Query})
	if err != nil {
		return nil, err
	}
	if len(assets.Assets) >= p.Limit {
		return collateSearchResults(assets, nil, nil, nil)
	}

	transactions, err := r.ListTransactions(ctx, &params.ListTransactionsParams{ListParams: cpListParams, Query: p.Query})
	if err != nil {
		return nil, err
	}
	if len(transactions.Transactions) >= p.Limit {
		return collateSearchResults(assets, nil, transactions, nil)
	}

	addresses, err := r.ListAddresses(ctx, &params.ListAddressesParams{ListParams: cpListParams, Query: p.Query})
	if err != nil {
		return nil, err
	}
	if len(addresses.Addresses) >= p.Limit {
		return collateSearchResults(assets, addresses, transactions, nil)
	}

	return collateSearchResults(assets, addresses, transactions, nil)
}

func (r *Reader) Aggregate(ctx context.Context, params *params.AggregateParams) (*models.AggregatesHistogram, error) {
	// Validate params and set defaults if necessary
	if params.StartTime.IsZero() {
		var err error
		params.StartTime, err = r.getFirstTransactionTime(ctx, params.ChainIDs)
		if err != nil {
			return nil, err
		}
	}

	intervals := []models.Aggregates{}

	// Ensure the interval count requested isn't too large
	intervalSeconds := int64(params.IntervalSize.Seconds())
	requestedIntervalCount := 0
	if intervalSeconds != 0 {
		requestedIntervalCount = int(math.Ceil(params.EndTime.Sub(params.StartTime).Seconds() / params.IntervalSize.Seconds()))
		if requestedIntervalCount > MaxAggregateIntervalCount {
			return nil, ErrAggregateIntervalCountTooLarge
		}
		if requestedIntervalCount < 1 {
			requestedIntervalCount = 1
		}
	}

	// Build the query and load the base data
	dbRunner := r.conns.DB().NewSession("get_transaction_aggregates_histogram")

	var builder *dbr.SelectStmt

	switch params.Version {
	// new requests v=1 use the avm_asset_aggregation tables
	case 1:
		columns := []string{
			"CAST(COALESCE(SUM(avm_asset_aggregation.transaction_volume),0) AS CHAR) as transaction_volume",
			"SUM(avm_asset_aggregation.transaction_count) AS transaction_count",
			"SUM(avm_asset_aggregation.address_count) AS address_count",
			"SUM(avm_asset_aggregation.asset_count) AS asset_count",
			"SUM(avm_asset_aggregation.output_count) AS output_count",
		}

		if requestedIntervalCount > 0 {
			columns = append(columns, fmt.Sprintf(
				"FLOOR((UNIX_TIMESTAMP(avm_asset_aggregation.aggregate_ts)-%d) / %d) AS idx",
				params.StartTime.Unix(),
				intervalSeconds))
		}

		builder = dbRunner.
			Select(columns...).
			From("avm_asset_aggregation").
			Where("avm_asset_aggregation.aggregate_ts >= ?", params.StartTime).
			Where("avm_asset_aggregation.aggregate_ts < ?", params.EndTime)

		if params.AssetID != nil {
			builder.Where("avm_asset_aggregation.asset_id = ?", params.AssetID.String())
		}
	default:
		columns := []string{
			"COALESCE(SUM(avm_outputs.amount), 0) AS transaction_volume",

			"COUNT(DISTINCT(avm_outputs.transaction_id)) AS transaction_count",
			"COUNT(DISTINCT(avm_output_addresses.address)) AS address_count",
			"COUNT(DISTINCT(avm_outputs.asset_id)) AS asset_count",
			"COUNT(avm_outputs.id) AS output_count",
		}

		if requestedIntervalCount > 0 {
			columns = append(columns, fmt.Sprintf(
				"FLOOR((UNIX_TIMESTAMP(avm_outputs.created_at)-%d) / %d) AS idx",
				params.StartTime.Unix(),
				intervalSeconds))
		}

		builder = dbRunner.
			Select(columns...).
			From("avm_outputs").
			LeftJoin("avm_output_addresses", "avm_output_addresses.output_id = avm_outputs.id").
			Where("avm_outputs.created_at >= ?", params.StartTime).
			Where("avm_outputs.created_at < ?", params.EndTime)

		if params.AssetID != nil {
			builder.Where("avm_outputs.asset_id = ?", params.AssetID.String())
		}
	}

	if requestedIntervalCount > 0 {
		builder.
			GroupBy("idx").
			OrderAsc("idx").
			Limit(uint64(requestedIntervalCount))
	}

	_, err := builder.LoadContext(ctx, &intervals)
	if err != nil {
		return nil, err
	}

	// If no intervals were requested then the total aggregate is equal to the
	// first (and only) interval, and we're done
	if requestedIntervalCount == 0 {
		// This check should never fail if the SQL query is correct, but added for
		// robustness to prevent panics if the invariant does not hold.
		if len(intervals) > 0 {
			intervals[0].StartTime = params.StartTime
			intervals[0].EndTime = params.EndTime
			return &models.AggregatesHistogram{Aggregates: intervals[0]}, nil
		}
		return &models.AggregatesHistogram{}, nil
	}

	// We need to return multiple intervals so build them now.
	// Intervals without any data will not return anything so we pad our results
	// with empty aggregates.
	//
	// We also add the start and end times of each interval to that interval
	aggs := &models.AggregatesHistogram{IntervalSize: params.IntervalSize}

	var startTS int64
	timesForInterval := func(intervalIdx int) (time.Time, time.Time) {
		// An interval's start Time is its index Time the interval size, plus the
		// starting Time. The end Time is (interval size - 1) seconds after the
		// start Time.
		startTS = params.StartTime.Unix() + (int64(intervalIdx) * intervalSeconds)
		return time.Unix(startTS, 0).UTC(),
			time.Unix(startTS+intervalSeconds-1, 0).UTC()
	}

	padTo := func(slice []models.Aggregates, to int) []models.Aggregates {
		for i := len(slice); i < to; i = len(slice) {
			slice = append(slice, models.Aggregates{Idx: i})
			slice[i].StartTime, slice[i].EndTime = timesForInterval(i)
		}
		return slice
	}

	// Collect the overall counts and pad the intervals to include empty intervals
	// which are not returned by the db
	aggs.Aggregates = models.Aggregates{StartTime: params.StartTime, EndTime: params.EndTime}
	var (
		bigIntFromStringOK bool
		totalVolume        = big.NewInt(0)
		intervalVolume     = big.NewInt(0)
	)

	// Add each interval, but first pad up to that interval's index
	aggs.Intervals = make([]models.Aggregates, 0, requestedIntervalCount)
	for _, interval := range intervals {
		// Pad up to this interval's position
		aggs.Intervals = padTo(aggs.Intervals, interval.Idx)

		// Format this interval
		interval.StartTime, interval.EndTime = timesForInterval(interval.Idx)

		// Parse volume into a big.Int
		_, bigIntFromStringOK = intervalVolume.SetString(string(interval.TransactionVolume), 10)
		if !bigIntFromStringOK {
			return nil, ErrFailedToParseStringAsBigInt
		}

		// Add to the overall aggregates counts
		totalVolume.Add(totalVolume, intervalVolume)
		aggs.Aggregates.TransactionCount += interval.TransactionCount
		aggs.Aggregates.OutputCount += interval.OutputCount
		aggs.Aggregates.AddressCount += interval.AddressCount
		aggs.Aggregates.AssetCount += interval.AssetCount

		// Add to the list of intervals
		aggs.Intervals = append(aggs.Intervals, interval)
	}
	// Add total aggregated token amounts
	aggs.Aggregates.TransactionVolume = models.TokenAmount(totalVolume.String())

	// Add any missing trailing intervals
	aggs.Intervals = padTo(aggs.Intervals, requestedIntervalCount)

	return aggs, nil
}

func (r *Reader) ListTransactions(ctx context.Context, p *params.ListTransactionsParams) (*models.TransactionList, error) {
	dbRunner := r.conns.DB().NewSession("get_transactions")

	txs := []*models.Transaction{}
	builder := p.Apply(dbRunner.
		Select("avm_transactions.id", "avm_transactions.chain_id", "avm_transactions.type", "avm_transactions.memo", "avm_transactions.created_at").
		From("avm_transactions"))
	if p.NeedsDistinct() {
		builder = builder.Distinct()
	}

	var applySort func(sort params.TransactionSort)
	applySort = func(sort params.TransactionSort) {
		if p.Query != "" {
			return
		}
		switch sort {
		case params.TransactionSortTimestampAsc:
			builder.OrderAsc("avm_transactions.chain_id")
			builder.OrderAsc("avm_transactions.created_at")
		case params.TransactionSortTimestampDesc:
			builder.OrderAsc("avm_transactions.chain_id")
			builder.OrderDesc("avm_transactions.created_at")
		default:
			applySort(params.TransactionSortDefault)
		}
	}
	applySort(p.Sort)

	if _, err := builder.LoadContext(ctx, &txs); err != nil {
		return nil, err
	}

	var count uint64
	if !p.DisableCounting {
		count = uint64(p.Offset) + uint64(len(txs))
		if len(txs) >= p.Limit {
			p.ListParams = params.ListParams{}
			var selector *dbr.SelectStmt
			if p.NeedsDistinct() {
				selector = p.Apply(dbRunner.
					Select("COUNT(DISTINCT(avm_transactions.id))").
					From("avm_transactions"))
			} else {
				selector = p.Apply(dbRunner.
					Select("COUNT(avm_transactions.id)").
					From("avm_transactions"))
			}
			err := selector.
				LoadOneContext(ctx, &count)
			if err != nil {
				return nil, err
			}
		}
	}

	// Add all the addition information we might want
	if err := r.dressTransactions(ctx, dbRunner, txs); err != nil {
		return nil, err
	}

	return &models.TransactionList{ListMetadata: models.ListMetadata{Count: count}, Transactions: txs}, nil
}

func (r *Reader) ListAssets(ctx context.Context, p *params.ListAssetsParams) (*models.AssetList, error) {
	dbRunner := r.conns.DB().NewSession("list_assets")

	assets := []*models.Asset{}
	_, err := p.Apply(dbRunner.
		Select("id", "chain_id", "name", "symbol", "alias", "denomination", "current_supply", "created_at").
		From("avm_assets")).
		LoadContext(ctx, &assets)
	if err != nil {
		return nil, err
	}

	var count uint64
	if !p.DisableCounting {
		count = uint64(p.Offset) + uint64(len(assets))
		if len(assets) >= p.Limit {
			p.ListParams = params.ListParams{}
			err := p.Apply(dbRunner.
				Select("COUNT(avm_assets.id)").
				From("avm_assets")).
				LoadOneContext(ctx, &count)
			if err != nil {
				return nil, err
			}
		}
	}

	return &models.AssetList{ListMetadata: models.ListMetadata{Count: count}, Assets: assets}, nil
}

func (r *Reader) ListAddresses(ctx context.Context, p *params.ListAddressesParams) (*models.AddressList, error) {
	dbRunner := r.conns.DB().NewSession("list_addresses")

	addresses := []*models.AddressInfo{}
	_, err := p.Apply(dbRunner.
		Select("DISTINCT(avm_output_addresses.address)", "addresses.public_key").
		From("avm_output_addresses").
		LeftJoin("addresses", "addresses.address = avm_output_addresses.address")).
		LoadContext(ctx, &addresses)
	if err != nil {
		return nil, err
	}

	var count uint64
	if !p.DisableCounting {
		count = uint64(p.Offset) + uint64(len(addresses))
		if len(addresses) >= p.Limit {
			p.ListParams = params.ListParams{}
			err = p.Apply(dbRunner.
				Select("COUNT(DISTINCT(avm_output_addresses.address))").
				From("avm_output_addresses")).
				LoadOneContext(ctx, &count)
			if err != nil {
				return nil, err
			}
		}
	}

	// Add all the addition information we might want
	if err = r.dressAddresses(ctx, dbRunner, addresses, p.Version); err != nil {
		return nil, err
	}

	return &models.AddressList{ListMetadata: models.ListMetadata{Count: count}, Addresses: addresses}, nil
}

func (r *Reader) ListOutputs(ctx context.Context, p *params.ListOutputsParams) (*models.OutputList, error) {
	dbRunner := r.conns.DB().NewSession("list_transaction_outputs")

	outputs := []*models.Output{}
	_, err := p.Apply(dbRunner.
		Select(outputSelectColumns...).
		From("avm_outputs").
		LeftJoin("avm_outputs_redeeming", "avm_outputs.id = avm_outputs_redeeming.id")).
		LoadContext(ctx, &outputs)
	if err != nil {
		return nil, err
	}

	if len(outputs) < 1 {
		return &models.OutputList{Outputs: outputs}, nil
	}

	outputIDs := make([]models.StringID, len(outputs))
	outputMap := make(map[models.StringID]*models.Output, len(outputs))
	for i, output := range outputs {
		outputIDs[i] = output.ID
		outputMap[output.ID] = output
	}

	addresses := []*models.OutputAddress{}
	_, err = dbRunner.
		Select(
			"avm_output_addresses.output_id",
			"avm_output_addresses.address",
			"avm_output_addresses.redeeming_signature AS signature",
			"avm_output_addresses.created_at",
		).
		From("avm_output_addresses").
		Where("avm_output_addresses.output_id IN ?", outputIDs).
		LoadContext(ctx, &addresses)
	if err != nil {
		return nil, err
	}

	for _, address := range addresses {
		output := outputMap[address.OutputID]
		if output == nil {
			continue
		}
		output.Addresses = append(output.Addresses, address.Address)
	}

	var count uint64
	if !p.DisableCounting {
		count = uint64(p.Offset) + uint64(len(outputs))
		if len(outputs) >= p.Limit {
			p.ListParams = params.ListParams{}
			err = p.Apply(dbRunner.
				Select("COUNT(avm_outputs.id)").
				From("avm_outputs")).
				LoadOneContext(ctx, &count)
			if err != nil {
				return nil, err
			}
		}
	}

	return &models.OutputList{ListMetadata: models.ListMetadata{Count: count}, Outputs: outputs}, err
}

func (r *Reader) GetTransaction(ctx context.Context, id ids.ID) (*models.Transaction, error) {
	txList, err := r.ListTransactions(ctx, &params.ListTransactionsParams{ID: &id})
	if err != nil {
		return nil, err
	}
	if len(txList.Transactions) > 0 {
		return txList.Transactions[0], nil
	}
	return nil, nil
}

func (r *Reader) GetAsset(ctx context.Context, idStrOrAlias string) (*models.Asset, error) {
	params := &params.ListAssetsParams{}

	id, err := ids.FromString(idStrOrAlias)
	if err == nil {
		params.ID = &id
	} else {
		params.Alias = idStrOrAlias
	}

	assetList, err := r.ListAssets(ctx, params)
	if err != nil {
		return nil, err
	}
	if len(assetList.Assets) > 0 {
		return assetList.Assets[0], nil
	}
	return nil, err
}

func (r *Reader) GetAddress(ctx context.Context, id ids.ShortID) (*models.AddressInfo, error) {
	addressList, err := r.ListAddresses(ctx, &params.ListAddressesParams{Address: &id})
	if err != nil {
		return nil, err
	}
	if len(addressList.Addresses) > 0 {
		return addressList.Addresses[0], nil
	}
	return nil, err
}

func (r *Reader) GetOutput(ctx context.Context, id ids.ID) (*models.Output, error) {
	outputList, err := r.ListOutputs(ctx, &params.ListOutputsParams{ID: &id})
	if err != nil {
		return nil, err
	}
	if len(outputList.Outputs) > 0 {
		return outputList.Outputs[0], nil
	}
	return nil, err
}

func (r *Reader) getFirstTransactionTime(ctx context.Context, chainIDs []string) (time.Time, error) {
	var ts int64
	builder := r.conns.DB().NewSession("get_first_transaction_time").
		Select("COALESCE(UNIX_TIMESTAMP(MIN(created_at)), 0)").
		From("avm_transactions")

	if len(chainIDs) > 0 {
		builder.Where("avm_transactions.chain_id = ?", chainIDs)
	}

	err := builder.LoadOneContext(ctx, &ts)
	if err != nil {
		return time.Time{}, err
	}
	return time.Unix(ts, 0).UTC(), nil
}

func (r *Reader) dressTransactions(ctx context.Context, dbRunner dbr.SessionRunner, txs []*models.Transaction) error {
	if len(txs) == 0 {
		return nil
	}

	// Get the IDs returned so we can get Input/Output data
	txIDs := make([]models.StringID, len(txs))
	for i, tx := range txs {
		txIDs[i] = tx.ID
	}

	// Load output data for all inputs and outputs into a single list
	// We can't treat them separately because some my be both inputs and outputs
	// for different transactions
	type compositeRecord struct {
		models.Output
		models.OutputAddress
	}

	var outputs []*compositeRecord
	_, err := selectOutputs(dbRunner).
		Where("avm_outputs.transaction_id IN ?", txIDs).
		LoadContext(ctx, &outputs)
	if err != nil {
		return err
	}

	var inputs []*compositeRecord
	_, err = selectOutputs(dbRunner).
		Where("avm_outputs_redeeming.redeeming_transaction_id IN ?", txIDs).
		LoadContext(ctx, &inputs)
	if err != nil {
		return err
	}

	outputs = append(outputs, inputs...)

	// Create a map of addresses for each output and maps of transaction ids to
	// inputs, outputs, and the total amounts of the inputs and outputs
	var (
		outputAddrs     = make(map[models.StringID]map[models.Address]struct{}, len(txs)*2)
		inputsMap       = make(map[models.StringID]map[models.StringID]*models.Input, len(txs))
		outputsMap      = make(map[models.StringID]map[models.StringID]*models.Output, len(txs))
		inputTotalsMap  = make(map[models.StringID]map[models.StringID]*big.Int, len(txs))
		outputTotalsMap = make(map[models.StringID]map[models.StringID]*big.Int, len(txs))
	)

	// Create a helper to safely add big integers
	addToBigIntMap := func(m map[models.StringID]*big.Int, assetID models.StringID, amt *big.Int) {
		prevAmt := m[assetID]
		if prevAmt == nil {
			prevAmt = big.NewInt(0)
		}
		m[assetID] = prevAmt.Add(amt, prevAmt)
	}

	// Collect outpoints into the maps
	for _, output := range outputs {
		out := &output.Output

		bigAmt := new(big.Int)
		if _, ok := bigAmt.SetString(string(out.Amount), 10); !ok {
			return errors.New("invalid amount")
		}

		if _, ok := inputsMap[out.RedeemingTransactionID]; !ok {
			inputsMap[out.RedeemingTransactionID] = map[models.StringID]*models.Input{}
		}
		if _, ok := inputTotalsMap[out.RedeemingTransactionID]; !ok {
			inputTotalsMap[out.RedeemingTransactionID] = map[models.StringID]*big.Int{}
		}
		if _, ok := outputsMap[out.TransactionID]; !ok {
			outputsMap[out.TransactionID] = map[models.StringID]*models.Output{}
		}
		if _, ok := outputTotalsMap[out.TransactionID]; !ok {
			outputTotalsMap[out.TransactionID] = map[models.StringID]*big.Int{}
		}
		if _, ok := outputAddrs[out.ID]; !ok {
			outputAddrs[out.ID] = map[models.Address]struct{}{}
		}

		outputAddrs[out.ID][output.OutputAddress.Address] = struct{}{}
		outputsMap[out.TransactionID][out.ID] = out
		inputsMap[out.RedeemingTransactionID][out.ID] = &models.Input{Output: out}
		addToBigIntMap(outputTotalsMap[out.TransactionID], out.AssetID, bigAmt)
		addToBigIntMap(inputTotalsMap[out.RedeemingTransactionID], out.AssetID, bigAmt)
	}

	// Collect the addresses into a list on each outpoint
	var input *models.Input
	for _, out := range outputs {
		out.Addresses = make([]models.Address, 0, len(outputAddrs[out.ID]))
		for addr := range outputAddrs[out.ID] {
			out.Addresses = append(out.Addresses, addr)
		}

		// If this Address didn't sign any txs then we're done
		if len(out.Signature) == 0 {
			continue
		}

		// Get the Input and add the credentials for this Address
		for _, input = range inputsMap[out.RedeemingTransactionID] {
			if input.Output.ID.Equals(out.OutputID) {
				input.Creds = append(input.Creds, models.InputCredentials{
					Address:   out.Address,
					PublicKey: out.PublicKey,
					Signature: out.Signature,
				})
				break
			}
		}
	}

	// Add the data we've built up for each transaction
	for _, tx := range txs {
		if inputs, ok := inputsMap[tx.ID]; ok {
			for _, input := range inputs {
				tx.Inputs = append(tx.Inputs, input)
			}
		}

		if outputs, ok := outputsMap[tx.ID]; ok {
			for _, output := range outputs {
				tx.Outputs = append(tx.Outputs, output)
			}
		}

		tx.InputTotals = make(models.AssetTokenCounts, len(inputTotalsMap[tx.ID]))
		for k, v := range inputTotalsMap[tx.ID] {
			tx.InputTotals[k] = models.TokenAmount(v.String())
		}

		tx.OutputTotals = make(models.AssetTokenCounts, len(outputTotalsMap[tx.ID]))
		for k, v := range outputTotalsMap[tx.ID] {
			tx.OutputTotals[k] = models.TokenAmount(v.String())
		}
	}
	return nil
}

func (r *Reader) dressAddresses(ctx context.Context, dbRunner dbr.SessionRunner, addrs []*models.AddressInfo, version int) error {
	if len(addrs) == 0 {
		return nil
	}

	// Create a list of ids for querying, and a map for accumulating results later
	addrIDs := make([]models.Address, len(addrs))
	addrsByID := make(map[models.Address]*models.AddressInfo, len(addrs))
	for i, addr := range addrs {
		addrIDs[i] = addr.Address
		addrsByID[addr.Address] = addr

		addr.Assets = make(map[models.StringID]models.AssetInfo, 1)
	}

	// Load each Transaction Output for the tx, both inputs and outputs
	rows := []*struct {
		Address models.Address `json:"address"`
		models.AssetInfo
	}{}

<<<<<<< HEAD
	switch version {
	case 1:
		_, err := dbRunner.
			Select(
				"avm_asset_address_counts.address",
				"avm_asset_address_counts.asset_id",
				"avm_asset_address_counts.transaction_count",
				"avm_asset_address_counts.total_received",
				"avm_asset_address_counts.total_sent",
				"avm_asset_address_counts.balance",
				"avm_asset_address_counts.utxo_count",
			).
			From("avm_asset_address_counts").
			Where("avm_asset_address_counts.address IN ?", addrIDs).
			GroupBy("avm_output_addresses.address", "avm_outputs.asset_id").
			LoadContext(ctx, &rows)
		if err != nil {
			return err
		}
	default:
		_, err := dbRunner.
			Select(
				"avm_output_addresses.address",
				"avm_outputs.asset_id",
				"COUNT(DISTINCT(avm_outputs.transaction_id)) AS transaction_count",
				"COALESCE(SUM(avm_outputs.amount), 0) AS total_received",
				"COALESCE(SUM(CASE WHEN avm_outputs.redeeming_transaction_id != '' THEN avm_outputs.amount ELSE 0 END), 0) AS total_sent",
				"COALESCE(SUM(CASE WHEN avm_outputs.redeeming_transaction_id = '' THEN avm_outputs.amount ELSE 0 END), 0) AS balance",
				"COALESCE(SUM(CASE WHEN avm_outputs.redeeming_transaction_id = '' THEN 1 ELSE 0 END), 0) AS utxo_count",
			).
			From("avm_outputs").
			LeftJoin("avm_output_addresses", "avm_output_addresses.output_id = avm_outputs.id").
			Where("avm_output_addresses.address IN ?", addrIDs).
			GroupBy("avm_output_addresses.address", "avm_outputs.asset_id").
			LoadContext(ctx, &rows)
		if err != nil {
			return err
		}
=======
	_, err := dbRunner.
		Select(
			"avm_output_addresses.address",
			"avm_outputs.asset_id",
			"COUNT(DISTINCT(avm_outputs.transaction_id)) AS transaction_count",
			"COALESCE(SUM(avm_outputs.amount), 0) AS total_received",
			"COALESCE(SUM(CASE WHEN avm_outputs_redeeming.redeeming_transaction_id != '' THEN avm_outputs.amount ELSE 0 END), 0) AS total_sent",
			"COALESCE(SUM(CASE WHEN avm_outputs_redeeming.redeeming_transaction_id = '' THEN avm_outputs.amount ELSE 0 END), 0) AS balance",
			"COALESCE(SUM(CASE WHEN avm_outputs_redeeming.redeeming_transaction_id = '' THEN 1 ELSE 0 END), 0) AS utxo_count",
		).
		From("avm_outputs").
		LeftJoin("avm_output_addresses", "avm_output_addresses.output_id = avm_outputs.id").
		LeftJoin("avm_outputs_redeeming", "avm_outputs.output_id = avm_outputs_redeeming.id").
		Where("avm_output_addresses.address IN ?", addrIDs).
		GroupBy("avm_output_addresses.address", "avm_outputs.asset_id").
		LoadContext(ctx, &rows)
	if err != nil {
		return err
>>>>>>> f449c133
	}

	// Accumulate rows into addresses
	for _, row := range rows {
		addr, ok := addrsByID[row.Address]
		if !ok {
			continue
		}
		addr.Assets[row.AssetID] = row.AssetInfo
	}

	return nil
}

func (r *Reader) searchByID(ctx context.Context, id ids.ID) (*models.SearchResults, error) {
	listParams := params.ListParams{DisableCounting: true}

	if assets, err := r.ListAssets(ctx, &params.ListAssetsParams{ListParams: listParams, ID: &id}); err != nil {
		return nil, err
	} else if len(assets.Assets) > 0 {
		return collateSearchResults(assets, nil, nil, nil)
	}

	if txs, err := r.ListTransactions(ctx, &params.ListTransactionsParams{ListParams: listParams, ID: &id}); err != nil {
		return nil, err
	} else if len(txs.Transactions) > 0 {
		return collateSearchResults(nil, nil, txs, nil)
	}

	return &models.SearchResults{}, nil
}

func (r *Reader) searchByShortID(ctx context.Context, id ids.ShortID) (*models.SearchResults, error) {
	listParams := params.ListParams{DisableCounting: true}

	if addrs, err := r.ListAddresses(ctx, &params.ListAddressesParams{ListParams: listParams, Address: &id}); err != nil {
		return nil, err
	} else if len(addrs.Addresses) > 0 {
		return collateSearchResults(nil, addrs, nil, nil)
	}

	return &models.SearchResults{}, nil
}

func collateSearchResults(assetResults *models.AssetList, addressResults *models.AddressList, transactionResults *models.TransactionList, _ *models.OutputList) (*models.SearchResults, error) {
	var (
		assets       []*models.Asset
		addresses    []*models.AddressInfo
		transactions []*models.Transaction
		outputs      []*models.Output
	)

	if assetResults != nil {
		assets = assetResults.Assets
	}

	if addressResults != nil {
		addresses = addressResults.Addresses
	}

	if transactionResults != nil {
		transactions = transactionResults.Transactions
	}

	// Build overall SearchResults object from our pieces
	returnedResultCount := len(assets) + len(addresses) + len(transactions) + len(outputs)
	if returnedResultCount > params.PaginationMaxLimit {
		returnedResultCount = params.PaginationMaxLimit
	}

	collatedResults := &models.SearchResults{
		Count: uint64(returnedResultCount),

		// Create a container for our combined results
		Results: make([]models.SearchResult, 0, returnedResultCount),
	}

	// Add each result to the list
	for _, result := range assets {
		collatedResults.Results = append(collatedResults.Results, models.SearchResult{
			SearchResultType: models.ResultTypeAsset,
			Data:             result,
		})
	}
	for _, result := range addresses {
		collatedResults.Results = append(collatedResults.Results, models.SearchResult{
			SearchResultType: models.ResultTypeAddress,
			Data:             result,
		})
	}
	for _, result := range transactions {
		collatedResults.Results = append(collatedResults.Results, models.SearchResult{
			SearchResultType: models.ResultTypeTransaction,
			Data:             result,
		})
	}

	return collatedResults, nil
}

func selectOutputs(dbRunner dbr.SessionRunner) *dbr.SelectBuilder {
	return dbRunner.Select("avm_outputs.id",
		"avm_outputs.transaction_id",
		"avm_outputs.output_index",
		"avm_outputs.asset_id",
		"avm_outputs.output_type",
		"avm_outputs.amount",
		"avm_outputs.locktime",
		"avm_outputs.threshold",
		"avm_outputs.created_at",
		"case when avm_outputs_redeeming.redeeming_transaction_id is null then '' else avm_outputs_redeeming.redeeming_transaction_id end as redeeming_transaction_id",
		"avm_outputs.group_id",
		"avm_output_addresses.output_id AS output_id",
		"avm_output_addresses.address AS address",
		"avm_output_addresses.redeeming_signature AS signature",
		"addresses.public_key AS public_key",
	).
		From("avm_outputs").
		LeftJoin("avm_output_addresses", "avm_outputs.id = avm_output_addresses.output_id").
		LeftJoin("avm_outputs_redeeming", "avm_outputs.id = avm_outputs_redeeming.id").
		LeftJoin("addresses", "addresses.address = avm_output_addresses.address")
}<|MERGE_RESOLUTION|>--- conflicted
+++ resolved
@@ -712,7 +712,6 @@
 		models.AssetInfo
 	}{}
 
-<<<<<<< HEAD
 	switch version {
 	case 1:
 		_, err := dbRunner.
@@ -739,38 +738,19 @@
 				"avm_outputs.asset_id",
 				"COUNT(DISTINCT(avm_outputs.transaction_id)) AS transaction_count",
 				"COALESCE(SUM(avm_outputs.amount), 0) AS total_received",
-				"COALESCE(SUM(CASE WHEN avm_outputs.redeeming_transaction_id != '' THEN avm_outputs.amount ELSE 0 END), 0) AS total_sent",
-				"COALESCE(SUM(CASE WHEN avm_outputs.redeeming_transaction_id = '' THEN avm_outputs.amount ELSE 0 END), 0) AS balance",
-				"COALESCE(SUM(CASE WHEN avm_outputs.redeeming_transaction_id = '' THEN 1 ELSE 0 END), 0) AS utxo_count",
+				"COALESCE(SUM(CASE WHEN avm_outputs_redeeming.redeeming_transaction_id != '' THEN avm_outputs.amount ELSE 0 END), 0) AS total_sent",
+				"COALESCE(SUM(CASE WHEN avm_outputs_redeeming.redeeming_transaction_id = '' THEN avm_outputs.amount ELSE 0 END), 0) AS balance",
+				"COALESCE(SUM(CASE WHEN avm_outputs_redeeming.redeeming_transaction_id = '' THEN 1 ELSE 0 END), 0) AS utxo_count",
 			).
 			From("avm_outputs").
 			LeftJoin("avm_output_addresses", "avm_output_addresses.output_id = avm_outputs.id").
+			LeftJoin("avm_outputs_redeeming", "avm_outputs.output_id = avm_outputs_redeeming.id").
 			Where("avm_output_addresses.address IN ?", addrIDs).
 			GroupBy("avm_output_addresses.address", "avm_outputs.asset_id").
 			LoadContext(ctx, &rows)
 		if err != nil {
 			return err
 		}
-=======
-	_, err := dbRunner.
-		Select(
-			"avm_output_addresses.address",
-			"avm_outputs.asset_id",
-			"COUNT(DISTINCT(avm_outputs.transaction_id)) AS transaction_count",
-			"COALESCE(SUM(avm_outputs.amount), 0) AS total_received",
-			"COALESCE(SUM(CASE WHEN avm_outputs_redeeming.redeeming_transaction_id != '' THEN avm_outputs.amount ELSE 0 END), 0) AS total_sent",
-			"COALESCE(SUM(CASE WHEN avm_outputs_redeeming.redeeming_transaction_id = '' THEN avm_outputs.amount ELSE 0 END), 0) AS balance",
-			"COALESCE(SUM(CASE WHEN avm_outputs_redeeming.redeeming_transaction_id = '' THEN 1 ELSE 0 END), 0) AS utxo_count",
-		).
-		From("avm_outputs").
-		LeftJoin("avm_output_addresses", "avm_output_addresses.output_id = avm_outputs.id").
-		LeftJoin("avm_outputs_redeeming", "avm_outputs.output_id = avm_outputs_redeeming.id").
-		Where("avm_output_addresses.address IN ?", addrIDs).
-		GroupBy("avm_output_addresses.address", "avm_outputs.asset_id").
-		LoadContext(ctx, &rows)
-	if err != nil {
-		return err
->>>>>>> f449c133
 	}
 
 	// Accumulate rows into addresses
