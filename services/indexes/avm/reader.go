// (c) 2020, Ava Labs, Inc. All rights reserved.
// See the file LICENSE for licensing terms.

package avm

import (
	"context"
	"errors"
	"fmt"
	"math"
	"math/big"
	"time"

	"github.com/ava-labs/avalanchego/ids"
	"github.com/gocraft/dbr/v2"

	"github.com/ava-labs/ortelius/api"
	"github.com/ava-labs/ortelius/services"
	"github.com/ava-labs/ortelius/services/indexes/models"
	"github.com/ava-labs/ortelius/services/indexes/params"
)

const (
	MaxAggregateIntervalCount = 20000
	MinSearchQueryLength      = 1
)

var (
	ErrAggregateIntervalCountTooLarge = errors.New("requesting too many intervals")
	ErrFailedToParseStringAsBigInt    = errors.New("failed to parse string to big.Int")
	ErrSearchQueryTooShort            = errors.New("search query too short")
)

var (
	outputSelectColumns = []string{
		"avm_outputs.id",
		"avm_outputs.transaction_id",
		"avm_outputs.output_index",
		"avm_outputs.asset_id",
		"avm_outputs.output_type",
		"avm_outputs.amount",
		"avm_outputs.locktime",
		"avm_outputs.threshold",
		"avm_outputs.created_at",
		"avm_outputs.redeeming_transaction_id",
		"avm_outputs.group_id",
		"avm_outputs.payload",
	}
)

type Reader struct {
	chainID string
	conns   *services.Connections
}

func NewReader(conns *services.Connections, chainID string) *Reader {
	return &Reader{
		conns:   conns,
		chainID: chainID,
	}
}

func (r *Reader) Search(ctx context.Context, p *params.SearchParams, avaxAssetID ids.ID) (*models.SearchResults, error) {
	if len(p.Query) < MinSearchQueryLength {
		return nil, ErrSearchQueryTooShort
	}

	// See if the query string is an id or shortID. If so we can search on them
	// directly. Otherwise we treat the query as a normal query-string.
	if shortID, err := params.AddressFromString(p.Query); err == nil {
		return r.searchByShortID(ctx, shortID)
	}
	if id, err := ids.FromString(p.Query); err == nil {
		return r.searchByID(ctx, id, avaxAssetID)
	}

	// copy the list params, and inject DisableCounting for subsequent List* calls.
	cpListParams := p.ListParams
	cpListParams.DisableCounting = true

	// The query string was not an id/shortid so perform a regular search against
	// all models
	assets, err := r.ListAssets(ctx, &params.ListAssetsParams{ListParams: cpListParams, Query: p.Query})
	if err != nil {
		return nil, err
	}
	if len(assets.Assets) >= p.Limit {
		return collateSearchResults(assets, nil, nil, nil)
	}

	transactions, err := r.ListTransactions(ctx, &params.ListTransactionsParams{ListParams: cpListParams, Query: p.Query}, avaxAssetID)
	if err != nil {
		return nil, err
	}
	if len(transactions.Transactions) >= p.Limit {
		return collateSearchResults(assets, nil, transactions, nil)
	}

	addresses, err := r.ListAddresses(ctx, &params.ListAddressesParams{ListParams: cpListParams, Query: p.Query})
	if err != nil {
		return nil, err
	}
	if len(addresses.Addresses) >= p.Limit {
		return collateSearchResults(assets, addresses, transactions, nil)
	}

	return collateSearchResults(assets, addresses, transactions, nil)
}

func (r *Reader) Aggregate(ctx context.Context, params *params.AggregateParams) (*models.AggregatesHistogram, error) {
	// Validate params and set defaults if necessary
	if params.StartTime.IsZero() {
		var err error
		params.StartTime, err = r.getFirstTransactionTime(ctx, params.ChainIDs)
		if err != nil {
			return nil, err
		}
	}

	// Ensure the interval count requested isn't too large
	intervalSeconds := int64(params.IntervalSize.Seconds())
	requestedIntervalCount := 0
	if intervalSeconds != 0 {
		requestedIntervalCount = int(math.Ceil(params.EndTime.Sub(params.StartTime).Seconds() / params.IntervalSize.Seconds()))
		if requestedIntervalCount > MaxAggregateIntervalCount {
			return nil, ErrAggregateIntervalCountTooLarge
		}
		if requestedIntervalCount < 1 {
			requestedIntervalCount = 1
		}
	}

	// Build the query and load the base data
	dbRunner, err := r.conns.DB().NewSession("get_transaction_aggregates_histogram", api.RequestTimeout)
	if err != nil {
		return nil, err
	}

	columns := []string{
		"COALESCE(SUM(avm_outputs.amount), 0) AS transaction_volume",

		"COUNT(DISTINCT(avm_outputs.transaction_id)) AS transaction_count",
		"COUNT(DISTINCT(avm_output_addresses.address)) AS address_count",
		"COUNT(DISTINCT(avm_outputs.asset_id)) AS asset_count",
		"COUNT(avm_outputs.id) AS output_count",
	}

	if requestedIntervalCount > 0 {
		columns = append(columns, fmt.Sprintf(
			"FLOOR((UNIX_TIMESTAMP(avm_outputs.created_at)-%d) / %d) AS idx",
			params.StartTime.Unix(),
			intervalSeconds))
	}

	builder := params.Apply(dbRunner.
		Select(columns...).
		From("avm_outputs").
		LeftJoin("avm_output_addresses", "avm_output_addresses.output_id = avm_outputs.id"))

	if requestedIntervalCount > 0 {
		builder.
			GroupBy("idx").
			OrderAsc("idx").
			Limit(uint64(requestedIntervalCount))
	}

	intervals := []models.Aggregates{}
	_, err = builder.LoadContext(ctx, &intervals)
	if err != nil {
		return nil, err
	}

	// If no intervals were requested then the total aggregate is equal to the
	// first (and only) interval, and we're done
	if requestedIntervalCount == 0 {
		// This check should never fail if the SQL query is correct, but added for
		// robustness to prevent panics if the invariant does not hold.
		if len(intervals) > 0 {
			intervals[0].StartTime = params.StartTime
			intervals[0].EndTime = params.EndTime
			return &models.AggregatesHistogram{Aggregates: intervals[0]}, nil
		}
		return &models.AggregatesHistogram{}, nil
	}

	// We need to return multiple intervals so build them now.
	// Intervals without any data will not return anything so we pad our results
	// with empty aggregates.
	//
	// We also add the start and end times of each interval to that interval
	aggs := &models.AggregatesHistogram{IntervalSize: params.IntervalSize}

	var startTS int64
	timesForInterval := func(intervalIdx int) (time.Time, time.Time) {
		// An interval's start Time is its index Time the interval size, plus the
		// starting Time. The end Time is (interval size - 1) seconds after the
		// start Time.
		startTS = params.StartTime.Unix() + (int64(intervalIdx) * intervalSeconds)
		return time.Unix(startTS, 0).UTC(),
			time.Unix(startTS+intervalSeconds-1, 0).UTC()
	}

	padTo := func(slice []models.Aggregates, to int) []models.Aggregates {
		for i := len(slice); i < to; i = len(slice) {
			slice = append(slice, models.Aggregates{Idx: i})
			slice[i].StartTime, slice[i].EndTime = timesForInterval(i)
		}
		return slice
	}

	// Collect the overall counts and pad the intervals to include empty intervals
	// which are not returned by the db
	aggs.Aggregates = models.Aggregates{StartTime: params.StartTime, EndTime: params.EndTime}
	var (
		bigIntFromStringOK bool
		totalVolume        = big.NewInt(0)
		intervalVolume     = big.NewInt(0)
	)

	// Add each interval, but first pad up to that interval's index
	aggs.Intervals = make([]models.Aggregates, 0, requestedIntervalCount)
	for _, interval := range intervals {
		// Pad up to this interval's position
		aggs.Intervals = padTo(aggs.Intervals, interval.Idx)

		// Format this interval
		interval.StartTime, interval.EndTime = timesForInterval(interval.Idx)

		// Parse volume into a big.Int
		_, bigIntFromStringOK = intervalVolume.SetString(string(interval.TransactionVolume), 10)
		if !bigIntFromStringOK {
			return nil, ErrFailedToParseStringAsBigInt
		}

		// Add to the overall aggregates counts
		totalVolume.Add(totalVolume, intervalVolume)
		aggs.Aggregates.TransactionCount += interval.TransactionCount
		aggs.Aggregates.OutputCount += interval.OutputCount
		aggs.Aggregates.AddressCount += interval.AddressCount
		aggs.Aggregates.AssetCount += interval.AssetCount

		// Add to the list of intervals
		aggs.Intervals = append(aggs.Intervals, interval)
	}
	// Add total aggregated token amounts
	aggs.Aggregates.TransactionVolume = models.TokenAmount(totalVolume.String())

	// Add any missing trailing intervals
	aggs.Intervals = padTo(aggs.Intervals, requestedIntervalCount)

	return aggs, nil
}

<<<<<<< HEAD
func (r *Reader) ListTransactions(ctx context.Context, p *params.ListTransactionsParams, avaxAssetID ids.ID) (*models.TransactionList, error) {
	dbRunner := r.conns.DB().NewSession("get_transactions")
=======
func (r *Reader) ListTransactions(ctx context.Context, p *params.ListTransactionsParams) (*models.TransactionList, error) {
	dbRunner, err := r.conns.DB().NewSession("get_transactions", api.RequestTimeout)
	if err != nil {
		return nil, err
	}
>>>>>>> ffcdc5a5

	txs := []*models.Transaction{}
	builder := p.Apply(dbRunner.
		Select("avm_transactions.id", "avm_transactions.chain_id", "avm_transactions.type", "avm_transactions.memo", "avm_transactions.created_at").
		From("avm_transactions"))
	if p.NeedsDistinct() {
		builder = builder.Distinct()
	}

	var applySort func(sort params.TransactionSort)
	applySort = func(sort params.TransactionSort) {
		if p.Query != "" {
			return
		}
		switch sort {
		case params.TransactionSortTimestampAsc:
			builder.OrderAsc("avm_transactions.chain_id")
			builder.OrderAsc("avm_transactions.created_at")
		case params.TransactionSortTimestampDesc:
			builder.OrderAsc("avm_transactions.chain_id")
			builder.OrderDesc("avm_transactions.created_at")
		default:
			applySort(params.TransactionSortDefault)
		}
	}
	applySort(p.Sort)

	if _, err := builder.LoadContext(ctx, &txs); err != nil {
		return nil, err
	}

	var count uint64
	if !p.DisableCounting {
		count = uint64(p.Offset) + uint64(len(txs))
		if len(txs) >= p.Limit {
			p.ListParams = params.ListParams{}
			var selector *dbr.SelectStmt
			if p.NeedsDistinct() {
				selector = p.Apply(dbRunner.
					Select("COUNT(DISTINCT(avm_transactions.id))").
					From("avm_transactions"))
			} else {
				selector = p.Apply(dbRunner.
					Select("COUNT(avm_transactions.id)").
					From("avm_transactions"))
			}
			err := selector.
				LoadOneContext(ctx, &count)
			if err != nil {
				return nil, err
			}
		}
	}

	// Add all the addition information we might want
	if err := r.dressTransactions(ctx, dbRunner, txs, avaxAssetID, p.ID); err != nil {
		return nil, err
	}

	return &models.TransactionList{ListMetadata: models.ListMetadata{Count: count}, Transactions: txs}, nil
}

func (r *Reader) ListAssets(ctx context.Context, p *params.ListAssetsParams) (*models.AssetList, error) {
	dbRunner, err := r.conns.DB().NewSession("list_assets", api.RequestTimeout)
	if err != nil {
		return nil, err
	}

	assets := []*models.Asset{}
	_, err = p.Apply(dbRunner.
		Select("id", "chain_id", "name", "symbol", "alias", "denomination", "current_supply", "created_at").
		From("avm_assets")).
		LoadContext(ctx, &assets)
	if err != nil {
		return nil, err
	}

	var count uint64
	if !p.DisableCounting {
		count = uint64(p.Offset) + uint64(len(assets))
		if len(assets) >= p.Limit {
			p.ListParams = params.ListParams{}
			err := p.Apply(dbRunner.
				Select("COUNT(avm_assets.id)").
				From("avm_assets")).
				LoadOneContext(ctx, &count)
			if err != nil {
				return nil, err
			}
		}
	}

	// Add all the addition information we might want
	if err = r.dressAssets(ctx, dbRunner, assets); err != nil {
		return nil, err
	}

	return &models.AssetList{ListMetadata: models.ListMetadata{Count: count}, Assets: assets}, nil
}

func (r *Reader) ListAddresses(ctx context.Context, p *params.ListAddressesParams) (*models.AddressList, error) {
	dbRunner, err := r.conns.DB().NewSession("list_addresses", api.RequestTimeout)
	if err != nil {
		return nil, err
	}

	addresses := []*models.AddressInfo{}
	_, err = p.Apply(dbRunner.
		Select("DISTINCT(avm_output_addresses.address)", "addresses.public_key").
		From("avm_output_addresses").
		LeftJoin("addresses", "addresses.address = avm_output_addresses.address")).
		LoadContext(ctx, &addresses)
	if err != nil {
		return nil, err
	}

	var count uint64
	if !p.DisableCounting {
		count = uint64(p.Offset) + uint64(len(addresses))
		if len(addresses) >= p.Limit {
			p.ListParams = params.ListParams{}
			err = p.Apply(dbRunner.
				Select("COUNT(DISTINCT(avm_output_addresses.address))").
				From("avm_output_addresses")).
				LoadOneContext(ctx, &count)
			if err != nil {
				return nil, err
			}
		}
	}

	// Add all the addition information we might want
	if err = r.dressAddresses(ctx, dbRunner, addresses); err != nil {
		return nil, err
	}

	return &models.AddressList{ListMetadata: models.ListMetadata{Count: count}, Addresses: addresses}, nil
}

func (r *Reader) ListOutputs(ctx context.Context, p *params.ListOutputsParams) (*models.OutputList, error) {
	dbRunner, err := r.conns.DB().NewSession("list_transaction_outputs", api.RequestTimeout)
	if err != nil {
		return nil, err
	}

	outputs := []*models.Output{}
	_, err = p.Apply(dbRunner.
		Select(outputSelectColumns...).
		From("avm_outputs")).
		LoadContext(ctx, &outputs)
	if err != nil {
		return nil, err
	}

	if len(outputs) < 1 {
		return &models.OutputList{Outputs: outputs}, nil
	}

	outputIDs := make([]models.StringID, len(outputs))
	outputMap := make(map[models.StringID]*models.Output, len(outputs))
	for i, output := range outputs {
		outputIDs[i] = output.ID
		outputMap[output.ID] = output
	}

	addresses := []*models.OutputAddress{}
	_, err = dbRunner.
		Select(
			"avm_output_addresses.output_id",
			"avm_output_addresses.address",
			"avm_output_addresses.redeeming_signature AS signature",
			"avm_output_addresses.created_at",
		).
		From("avm_output_addresses").
		Where("avm_output_addresses.output_id IN ?", outputIDs).
		LoadContext(ctx, &addresses)
	if err != nil {
		return nil, err
	}

	for _, address := range addresses {
		output := outputMap[address.OutputID]
		if output == nil {
			continue
		}
		output.Addresses = append(output.Addresses, address.Address)
	}

	var count uint64
	if !p.DisableCounting {
		count = uint64(p.Offset) + uint64(len(outputs))
		if len(outputs) >= p.Limit {
			p.ListParams = params.ListParams{}
			err = p.Apply(dbRunner.
				Select("COUNT(avm_outputs.id)").
				From("avm_outputs")).
				LoadOneContext(ctx, &count)
			if err != nil {
				return nil, err
			}
		}
	}

	return &models.OutputList{ListMetadata: models.ListMetadata{Count: count}, Outputs: outputs}, err
}

func (r *Reader) GetTransaction(ctx context.Context, id ids.ID, avaxAssetID ids.ID) (*models.Transaction, error) {
	txList, err := r.ListTransactions(ctx, &params.ListTransactionsParams{ID: &id}, avaxAssetID)
	if err != nil {
		return nil, err
	}
	if len(txList.Transactions) > 0 {
		return txList.Transactions[0], nil
	}
	return nil, nil
}

func (r *Reader) GetAsset(ctx context.Context, idStrOrAlias string) (*models.Asset, error) {
	params := &params.ListAssetsParams{}

	id, err := ids.FromString(idStrOrAlias)
	if err == nil {
		params.ID = &id
	} else {
		params.Alias = idStrOrAlias
	}

	assetList, err := r.ListAssets(ctx, params)
	if err != nil {
		return nil, err
	}
	if len(assetList.Assets) > 0 {
		return assetList.Assets[0], nil
	}
	return nil, err
}

func (r *Reader) GetAddress(ctx context.Context, id ids.ShortID) (*models.AddressInfo, error) {
	addressList, err := r.ListAddresses(ctx, &params.ListAddressesParams{Address: &id})
	if err != nil {
		return nil, err
	}
	if len(addressList.Addresses) > 0 {
		return addressList.Addresses[0], nil
	}
	return nil, err
}

func (r *Reader) GetOutput(ctx context.Context, id ids.ID) (*models.Output, error) {
	outputList, err := r.ListOutputs(ctx, &params.ListOutputsParams{ID: &id})
	if err != nil {
		return nil, err
	}
	if len(outputList.Outputs) > 0 {
		return outputList.Outputs[0], nil
	}
	return nil, err
}

func (r *Reader) getFirstTransactionTime(ctx context.Context, chainIDs []string) (time.Time, error) {
	dbRunner, err := r.conns.DB().NewSession("get_first_transaction_time", api.RequestTimeout)
	if err != nil {
		return time.Time{}, err
	}

	var ts int64
	builder := dbRunner.
		Select("COALESCE(UNIX_TIMESTAMP(MIN(created_at)), 0)").
		From("avm_transactions")

	if len(chainIDs) > 0 {
		builder.Where("avm_transactions.chain_id = ?", chainIDs)
	}

	err = builder.LoadOneContext(ctx, &ts)
	if err != nil {
		return time.Time{}, err
	}
	return time.Unix(ts, 0).UTC(), nil
}

func (r *Reader) dressTransactions(ctx context.Context, dbRunner dbr.SessionRunner, txs []*models.Transaction, avaxAssetID ids.ID, txID *ids.ID) error {
	if len(txs) == 0 {
		return nil
	}

	// Get the IDs returned so we can get Input/Output data
	txIDs := make([]models.StringID, len(txs))
	for i, tx := range txs {
		if txs[i].Memo == nil {
			txs[i].Memo = []byte("")
		}
		txIDs[i] = tx.ID
	}

	// Load output data for all inputs and outputs into a single list
	// We can't treat them separately because some my be both inputs and outputs
	// for different transactions
	type compositeRecord struct {
		models.Output
		models.OutputAddress
	}

	var outputs []*compositeRecord
	_, err := selectOutputs(dbRunner).
		Where("avm_outputs.transaction_id IN ?", txIDs).
		LoadContext(ctx, &outputs)
	if err != nil {
		return err
	}

	var inputs []*compositeRecord
	_, err = selectOutputs(dbRunner).
		Where("avm_outputs.redeeming_transaction_id IN ?", txIDs).
		LoadContext(ctx, &inputs)
	if err != nil {
		return err
	}

	outputs = append(outputs, inputs...)

	// Create a map of addresses for each output and maps of transaction ids to
	// inputs, outputs, and the total amounts of the inputs and outputs
	var (
		outputAddrs     = make(map[models.StringID]map[models.Address]struct{}, len(txs)*2)
		inputsMap       = make(map[models.StringID]map[models.StringID]*models.Input, len(txs))
		outputsMap      = make(map[models.StringID]map[models.StringID]*models.Output, len(txs))
		inputTotalsMap  = make(map[models.StringID]map[models.StringID]*big.Int, len(txs))
		outputTotalsMap = make(map[models.StringID]map[models.StringID]*big.Int, len(txs))
	)

	// Create a helper to safely add big integers
	addToBigIntMap := func(m map[models.StringID]*big.Int, assetID models.StringID, amt *big.Int) {
		prevAmt := m[assetID]
		if prevAmt == nil {
			prevAmt = big.NewInt(0)
		}
		m[assetID] = prevAmt.Add(amt, prevAmt)
	}

	// Collect outpoints into the maps
	for _, output := range outputs {
		out := &output.Output

		bigAmt := new(big.Int)
		if _, ok := bigAmt.SetString(string(out.Amount), 10); !ok {
			return errors.New("invalid amount")
		}

		if _, ok := inputsMap[out.RedeemingTransactionID]; !ok {
			inputsMap[out.RedeemingTransactionID] = map[models.StringID]*models.Input{}
		}
		if _, ok := inputTotalsMap[out.RedeemingTransactionID]; !ok {
			inputTotalsMap[out.RedeemingTransactionID] = map[models.StringID]*big.Int{}
		}
		if _, ok := outputsMap[out.TransactionID]; !ok {
			outputsMap[out.TransactionID] = map[models.StringID]*models.Output{}
		}
		if _, ok := outputTotalsMap[out.TransactionID]; !ok {
			outputTotalsMap[out.TransactionID] = map[models.StringID]*big.Int{}
		}
		if _, ok := outputAddrs[out.ID]; !ok {
			outputAddrs[out.ID] = map[models.Address]struct{}{}
		}

		outputAddrs[out.ID][output.OutputAddress.Address] = struct{}{}
		outputsMap[out.TransactionID][out.ID] = out
		inputsMap[out.RedeemingTransactionID][out.ID] = &models.Input{Output: out}
		addToBigIntMap(outputTotalsMap[out.TransactionID], out.AssetID, bigAmt)
		addToBigIntMap(inputTotalsMap[out.RedeemingTransactionID], out.AssetID, bigAmt)
	}

	// Collect the addresses into a list on each outpoint
	var input *models.Input
	for _, out := range outputs {
		out.Addresses = make([]models.Address, 0, len(outputAddrs[out.ID]))
		for addr := range outputAddrs[out.ID] {
			out.Addresses = append(out.Addresses, addr)
		}

		// If this Address didn't sign any txs then we're done
		if len(out.Signature) == 0 {
			continue
		}

		// Get the Input and add the credentials for this Address
		for _, input = range inputsMap[out.RedeemingTransactionID] {
			if input.Output.ID.Equals(out.OutputID) {
				input.Creds = append(input.Creds, models.InputCredentials{
					Address:   out.Address,
					PublicKey: out.PublicKey,
					Signature: out.Signature,
				})
				break
			}
		}
	}

	// Add the data we've built up for each transaction
	for _, tx := range txs {
		if txID == nil && string(tx.ID) == avaxAssetID.String() {
			continue
		}
		if inputs, ok := inputsMap[tx.ID]; ok {
			for _, input := range inputs {
				tx.Inputs = append(tx.Inputs, input)
			}
		}

		if outputs, ok := outputsMap[tx.ID]; ok {
			for _, output := range outputs {
				tx.Outputs = append(tx.Outputs, output)
			}
		}

		tx.InputTotals = make(models.AssetTokenCounts, len(inputTotalsMap[tx.ID]))
		for k, v := range inputTotalsMap[tx.ID] {
			tx.InputTotals[k] = models.TokenAmount(v.String())
		}

		tx.OutputTotals = make(models.AssetTokenCounts, len(outputTotalsMap[tx.ID]))
		for k, v := range outputTotalsMap[tx.ID] {
			tx.OutputTotals[k] = models.TokenAmount(v.String())
		}
	}
	return nil
}

func (r *Reader) dressAddresses(ctx context.Context, dbRunner dbr.SessionRunner, addrs []*models.AddressInfo) error {
	if len(addrs) == 0 {
		return nil
	}

	// Create a list of ids for querying, and a map for accumulating results later
	addrIDs := make([]models.Address, len(addrs))
	addrsByID := make(map[models.Address]*models.AddressInfo, len(addrs))
	for i, addr := range addrs {
		addrIDs[i] = addr.Address
		addrsByID[addr.Address] = addr

		addr.Assets = make(map[models.StringID]models.AssetInfo, 1)
	}

	// Load each Transaction Output for the tx, both inputs and outputs
	rows := []*struct {
		Address models.Address `json:"address"`
		models.AssetInfo
	}{}

	_, err := dbRunner.
		Select(
			"avm_output_addresses.address",
			"avm_outputs.asset_id",
			"COUNT(DISTINCT(avm_outputs.transaction_id)) AS transaction_count",
			"COALESCE(SUM(avm_outputs.amount), 0) AS total_received",
			"COALESCE(SUM(CASE WHEN avm_outputs.redeeming_transaction_id != '' THEN avm_outputs.amount ELSE 0 END), 0) AS total_sent",
			"COALESCE(SUM(CASE WHEN avm_outputs.redeeming_transaction_id = '' THEN avm_outputs.amount ELSE 0 END), 0) AS balance",
			"COALESCE(SUM(CASE WHEN avm_outputs.redeeming_transaction_id = '' THEN 1 ELSE 0 END), 0) AS utxo_count",
		).
		From("avm_outputs").
		LeftJoin("avm_output_addresses", "avm_output_addresses.output_id = avm_outputs.id").
		Where("avm_output_addresses.address IN ?", addrIDs).
		GroupBy("avm_output_addresses.address", "avm_outputs.asset_id").
		LoadContext(ctx, &rows)
	if err != nil {
		return err
	}

	// Accumulate rows into addresses
	for _, row := range rows {
		addr, ok := addrsByID[row.Address]
		if !ok {
			continue
		}
		addr.Assets[row.AssetID] = row.AssetInfo
	}

	return nil
}

<<<<<<< HEAD
func (r *Reader) searchByID(ctx context.Context, id ids.ID, avaxAssetID ids.ID) (*models.SearchResults, error) {
=======
func (r *Reader) dressAssets(ctx context.Context, dbRunner dbr.SessionRunner, assets []*models.Asset) error {
	if len(assets) == 0 {
		return nil
	}

	// Create a list of ids for querying, and a map for accumulating results later
	assetIDs := make([]models.StringID, len(assets))
	for i, asset := range assets {
		assetIDs[i] = asset.ID
	}

	rows := []*struct {
		AssetID     models.StringID `json:"assetID"`
		VariableCap uint8           `json:"variableCap"`
	}{}

	mintOutputs := make([]models.OutputType, 0, 2)
	mintOutputs = append(mintOutputs, models.OutputTypesSECP2556K1Mint, models.OutputTypesNFTMint)
	_, err := dbRunner.Select("avm_outputs.asset_id", "CASE WHEN count(avm_outputs.asset_id) > 0 THEN 1 ELSE 0 END AS variable_cap").
		From("avm_outputs").
		Where("avm_outputs.output_type IN ?", mintOutputs).
		GroupBy("avm_outputs.asset_id").
		Having("count(avm_outputs.asset_id) > 0").
		LoadContext(ctx, &rows)
	if err != nil {
		return err
	}

	assetMap := make(map[models.StringID]uint8)
	for pos, row := range rows {
		assetMap[row.AssetID] = rows[pos].VariableCap
	}

	for _, asset := range assets {
		if variableCap, ok := assetMap[asset.ID]; ok {
			asset.VariableCap = variableCap
		}
	}

	return nil
}

func (r *Reader) searchByID(ctx context.Context, id ids.ID) (*models.SearchResults, error) {
>>>>>>> ffcdc5a5
	listParams := params.ListParams{DisableCounting: true}

	if assets, err := r.ListAssets(ctx, &params.ListAssetsParams{ListParams: listParams, ID: &id}); err != nil {
		return nil, err
	} else if len(assets.Assets) > 0 {
		return collateSearchResults(assets, nil, nil, nil)
	}

	if txs, err := r.ListTransactions(ctx, &params.ListTransactionsParams{ListParams: listParams, ID: &id}, avaxAssetID); err != nil {
		return nil, err
	} else if len(txs.Transactions) > 0 {
		return collateSearchResults(nil, nil, txs, nil)
	}

	return &models.SearchResults{}, nil
}

func (r *Reader) searchByShortID(ctx context.Context, id ids.ShortID) (*models.SearchResults, error) {
	listParams := params.ListParams{DisableCounting: true}

	if addrs, err := r.ListAddresses(ctx, &params.ListAddressesParams{ListParams: listParams, Address: &id}); err != nil {
		return nil, err
	} else if len(addrs.Addresses) > 0 {
		return collateSearchResults(nil, addrs, nil, nil)
	}

	return &models.SearchResults{}, nil
}

func collateSearchResults(assetResults *models.AssetList, addressResults *models.AddressList, transactionResults *models.TransactionList, _ *models.OutputList) (*models.SearchResults, error) {
	var (
		assets       []*models.Asset
		addresses    []*models.AddressInfo
		transactions []*models.Transaction
		outputs      []*models.Output
	)

	if assetResults != nil {
		assets = assetResults.Assets
	}

	if addressResults != nil {
		addresses = addressResults.Addresses
	}

	if transactionResults != nil {
		transactions = transactionResults.Transactions
	}

	// Build overall SearchResults object from our pieces
	returnedResultCount := len(assets) + len(addresses) + len(transactions) + len(outputs)
	if returnedResultCount > params.PaginationMaxLimit {
		returnedResultCount = params.PaginationMaxLimit
	}

	collatedResults := &models.SearchResults{
		Count: uint64(returnedResultCount),

		// Create a container for our combined results
		Results: make([]models.SearchResult, 0, returnedResultCount),
	}

	// Add each result to the list
	for _, result := range assets {
		collatedResults.Results = append(collatedResults.Results, models.SearchResult{
			SearchResultType: models.ResultTypeAsset,
			Data:             result,
		})
	}
	for _, result := range addresses {
		collatedResults.Results = append(collatedResults.Results, models.SearchResult{
			SearchResultType: models.ResultTypeAddress,
			Data:             result,
		})
	}
	for _, result := range transactions {
		collatedResults.Results = append(collatedResults.Results, models.SearchResult{
			SearchResultType: models.ResultTypeTransaction,
			Data:             result,
		})
	}

	return collatedResults, nil
}

func selectOutputs(dbRunner dbr.SessionRunner) *dbr.SelectBuilder {
	return dbRunner.Select("avm_outputs.id",
		"avm_outputs.transaction_id",
		"avm_outputs.output_index",
		"avm_outputs.asset_id",
		"avm_outputs.output_type",
		"avm_outputs.amount",
		"avm_outputs.locktime",
		"avm_outputs.threshold",
		"avm_outputs.created_at",
		"avm_outputs.redeeming_transaction_id",
		"avm_outputs.group_id",
		"avm_output_addresses.output_id AS output_id",
		"avm_output_addresses.address AS address",
		"avm_output_addresses.redeeming_signature AS signature",
		"addresses.public_key AS public_key",
	).
		From("avm_outputs").
		LeftJoin("avm_output_addresses", "avm_outputs.id = avm_output_addresses.output_id").
		LeftJoin("addresses", "addresses.address = avm_output_addresses.address")
}<|MERGE_RESOLUTION|>--- conflicted
+++ resolved
@@ -251,16 +251,11 @@
 	return aggs, nil
 }
 
-<<<<<<< HEAD
 func (r *Reader) ListTransactions(ctx context.Context, p *params.ListTransactionsParams, avaxAssetID ids.ID) (*models.TransactionList, error) {
-	dbRunner := r.conns.DB().NewSession("get_transactions")
-=======
-func (r *Reader) ListTransactions(ctx context.Context, p *params.ListTransactionsParams) (*models.TransactionList, error) {
 	dbRunner, err := r.conns.DB().NewSession("get_transactions", api.RequestTimeout)
 	if err != nil {
 		return nil, err
 	}
->>>>>>> ffcdc5a5
 
 	txs := []*models.Transaction{}
 	builder := p.Apply(dbRunner.
@@ -741,9 +736,6 @@
 	return nil
 }
 
-<<<<<<< HEAD
-func (r *Reader) searchByID(ctx context.Context, id ids.ID, avaxAssetID ids.ID) (*models.SearchResults, error) {
-=======
 func (r *Reader) dressAssets(ctx context.Context, dbRunner dbr.SessionRunner, assets []*models.Asset) error {
 	if len(assets) == 0 {
 		return nil
@@ -786,8 +778,7 @@
 	return nil
 }
 
-func (r *Reader) searchByID(ctx context.Context, id ids.ID) (*models.SearchResults, error) {
->>>>>>> ffcdc5a5
+func (r *Reader) searchByID(ctx context.Context, id ids.ID, avaxAssetID ids.ID) (*models.SearchResults, error) {
 	listParams := params.ListParams{DisableCounting: true}
 
 	if assets, err := r.ListAssets(ctx, &params.ListAssetsParams{ListParams: listParams, ID: &id}); err != nil {
