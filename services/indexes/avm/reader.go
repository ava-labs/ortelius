--- conflicted
+++ resolved
@@ -160,7 +160,6 @@
 			Where("avm_asset_aggregation.aggregate_ts >= ?", params.StartTime).
 			Where("avm_asset_aggregation.aggregate_ts < ?", params.EndTime)
 
-<<<<<<< HEAD
 		if params.AssetID != nil {
 			builder.Where("avm_asset_aggregation.asset_id = ?", params.AssetID.String())
 		}
@@ -192,12 +191,6 @@
 			builder.Where("avm_outputs.asset_id = ?", params.AssetID.String())
 		}
 	}
-=======
-	builder := params.Apply(dbRunner.
-		Select(columns...).
-		From("avm_outputs").
-		LeftJoin("avm_output_addresses", "avm_output_addresses.output_id = avm_outputs.id"))
->>>>>>> 31037a62
 
 	if requestedIntervalCount > 0 {
 		builder.
