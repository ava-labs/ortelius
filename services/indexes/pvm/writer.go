// (c) 2020, Ava Labs, Inc. All rights reserved.
// See the file LICENSE for licensing terms.

package pvm

import (
	"context"
	"errors"
	"fmt"
	"reflect"
	"time"

	"github.com/ava-labs/ortelius/stream"

	"github.com/ava-labs/ortelius/services/db"

	"github.com/ava-labs/avalanchego/genesis"
	"github.com/ava-labs/avalanchego/ids"
	"github.com/ava-labs/avalanchego/utils/codec"
	"github.com/ava-labs/avalanchego/utils/hashing"
	"github.com/ava-labs/avalanchego/utils/wrappers"
	"github.com/ava-labs/avalanchego/vms/components/avax"
	"github.com/ava-labs/avalanchego/vms/platformvm"
	"github.com/ava-labs/avalanchego/vms/secp256k1fx"

	"github.com/ava-labs/ortelius/services"
	avaxIndexer "github.com/ava-labs/ortelius/services/indexes/avax"
	"github.com/ava-labs/ortelius/services/indexes/models"
)

var (
	ChainID = ids.ID{}

	ErrUnknownBlockType = errors.New("unknown block type")
)

type Writer struct {
	chainID     string
	networkID   uint32
	avaxAssetID ids.ID

	codec codec.Codec
	conns *services.Connections
	avax  *avaxIndexer.Writer
}

func NewWriter(conns *services.Connections, networkID uint32, chainID string) (*Writer, error) {
	_, avaxAssetID, err := genesis.Genesis(networkID)
	if err != nil {
		return nil, err
	}

	return &Writer{
		conns:       conns,
		chainID:     chainID,
		networkID:   networkID,
		avaxAssetID: avaxAssetID,
		codec:       platformvm.Codec,
		avax:        avaxIndexer.NewWriter(chainID, avaxAssetID, conns.Stream()),
	}, nil
}

func (*Writer) Name() string { return "pvm-index" }

func (w *Writer) Consume(ctx context.Context, c services.Consumable) error {
	job := w.conns.Stream().NewJob("index")
	sess := w.conns.DB().NewSessionForEventReceiver(job)

	if stream.IndexerTaskEnabled {
		// fire and forget..
		// update the created_at on the state table if we have an earlier date in ctx.Time().
		// which means we need to re-run aggregation calculations from this earlier date.
		_, _ = models.UpdateAvmAssetAggregationLiveStateTimestamp(ctx, sess, time.Unix(c.Timestamp(), 0))
	}

	// Create w tx
	dbTx, err := sess.Begin()
	if err != nil {
		return err
	}
	defer dbTx.RollbackUnlessCommitted()

	// Consume the tx and commit
	err = w.indexBlock(services.NewConsumerContext(ctx, job, dbTx, c.Timestamp()), c.Body())
	if err != nil {
		return err
	}
	return dbTx.Commit()
}

func (w *Writer) Bootstrap(ctx context.Context) error {
	job := w.conns.Stream().NewJob("bootstrap")

	genesisBytes, _, err := genesis.Genesis(w.networkID)
	if err != nil {
		return err
	}

	platformGenesis := &platformvm.Genesis{}
	if err := platformvm.GenesisCodec.Unmarshal(genesisBytes, platformGenesis); err != nil {
		return err
	}
	if err = platformGenesis.Initialize(); err != nil {
		return err
	}

	var (
		db   = w.conns.DB().NewSessionForEventReceiver(job)
		errs = wrappers.Errs{}
		cCtx = services.NewConsumerContext(ctx, job, db, int64(platformGenesis.Timestamp))
	)

	for idx, utxo := range platformGenesis.UTXOs {
		select {
		case <-ctx.Done():
			break
		default:
		}

		switch transferOutput := utxo.Out.(type) {
		case *platformvm.StakeableLockOut:
			xOut, ok := transferOutput.TransferableOut.(*secp256k1fx.TransferOutput)
			if !ok {
				return fmt.Errorf("invalid type *secp256k1fx.TransferOutput")
			}
			errs.Add(w.avax.InsertOutput(cCtx, ChainID, uint32(idx), utxo.AssetID(), xOut, models.OutputTypesSECP2556K1Transfer, 0, nil, transferOutput.Locktime, ChainID.String()))
		case *secp256k1fx.TransferOutput:
			errs.Add(w.avax.InsertOutput(cCtx, ChainID, uint32(idx), utxo.AssetID(), transferOutput, models.OutputTypesSECP2556K1Transfer, 0, nil, 0, ChainID.String()))
		default:
			return fmt.Errorf("invalid type %s", reflect.TypeOf(transferOutput))
		}
	}

	for _, tx := range append(platformGenesis.Validators, platformGenesis.Chains...) {
		select {
		case <-ctx.Done():
			break
		default:
		}

		errs.Add(w.indexTransaction(cCtx, ChainID, *tx, true))
	}

	return errs.Err
}

func initializeTx(c codec.Codec, tx platformvm.Tx) error {
	unsignedBytes, err := c.Marshal(&tx.UnsignedTx)
	if err != nil {
		return err
	}
	signedBytes, err := c.Marshal(&tx)
	if err != nil {
		return err
	}
	tx.Initialize(unsignedBytes, signedBytes)
	return nil
}

func (w *Writer) indexBlock(ctx services.ConsumerCtx, blockBytes []byte) error {
	var block platformvm.Block
	if err := w.codec.Unmarshal(blockBytes, &block); err != nil {
		return ctx.Job().EventErr("index_block.unmarshal_block", err)
	}
	blkID := ids.ID(hashing.ComputeHash256Array(blockBytes))

	errs := wrappers.Errs{}

	switch blk := block.(type) {
	case *platformvm.ProposalBlock:
		errs.Add(
			initializeTx(w.codec, blk.Tx),
			w.indexCommonBlock(ctx, blkID, models.BlockTypeProposal, blk.CommonBlock, blockBytes),
			w.indexTransaction(ctx, blkID, blk.Tx, false),
		)
	case *platformvm.StandardBlock:
		errs.Add(w.indexCommonBlock(ctx, blkID, models.BlockTypeStandard, blk.CommonBlock, blockBytes))
		for _, tx := range blk.Txs {
			errs.Add(
				initializeTx(w.codec, *tx),
				w.indexTransaction(ctx, blkID, *tx, false),
			)
		}
	case *platformvm.AtomicBlock:
		errs.Add(
			initializeTx(w.codec, blk.Tx),
			w.indexCommonBlock(ctx, blkID, models.BlockTypeProposal, blk.CommonBlock, blockBytes),
			w.indexTransaction(ctx, blkID, blk.Tx, false),
		)
	case *platformvm.Abort:
		errs.Add(w.indexCommonBlock(ctx, blkID, models.BlockTypeAbort, blk.CommonBlock, blockBytes))
	case *platformvm.Commit:
		errs.Add(w.indexCommonBlock(ctx, blkID, models.BlockTypeCommit, blk.CommonBlock, blockBytes))
	default:
		return ctx.Job().EventErr("index_block", ErrUnknownBlockType)
	}

	return errs.Err
}

<<<<<<< HEAD
func (w *Writer) indexCommonBlock(ctx services.ConsumerCtx, blkID ids.ID, blkType models.BlockType, blk platformvm.CommonBlock, blockBytes []byte) error {
	blockInsert := ctx.DB().
=======
func (w *Writer) indexCommonBlock(ctx services.ConsumerCtx, blkType models.BlockType, blk platformvm.CommonBlock, blockBytes []byte) error {
	blkID := ids.ID(hashing.ComputeHash256Array(blockBytes))

	if len(blockBytes) > 32000 {
		blockBytes = []byte("")
	}
	_, err := ctx.DB().
>>>>>>> 630f81ec
		InsertInto("pvm_blocks").
		Pair("id", blkID.String()).
		Pair("chain_id", w.chainID).
		Pair("type", blkType).
		Pair("parent_id", blk.ParentID().String()).
		Pair("created_at", ctx.Time()).
		Pair("serialization", blockBytes).
		ExecContext(ctx.Ctx())
	if err != nil && !db.ErrIsDuplicateEntryError(err) {
		return ctx.Job().EventErr("pvm_blocks.insert", err)
	}

	return nil
}

func (w *Writer) indexTransaction(ctx services.ConsumerCtx, blkID ids.ID, tx platformvm.Tx, genesis bool) error {
	var (
		baseTx avax.BaseTx
		typ    models.TransactionType
	)

	var ins []*avax.TransferableInput
	var outs []*avax.TransferableOutput

	outChain := w.chainID
	inChain := w.chainID

	switch castTx := tx.UnsignedTx.(type) {
	case *platformvm.UnsignedAddValidatorTx:
		baseTx = castTx.BaseTx.BaseTx
		outs = castTx.Stake
		typ = models.TransactionTypeAddValidator
	case *platformvm.UnsignedAddSubnetValidatorTx:
		baseTx = castTx.BaseTx.BaseTx
		typ = models.TransactionTypeAddSubnetValidator
	case *platformvm.UnsignedAddDelegatorTx:
		baseTx = castTx.BaseTx.BaseTx
		outs = castTx.Stake
		typ = models.TransactionTypeAddDelegator
	case *platformvm.UnsignedCreateSubnetTx:
		baseTx = castTx.BaseTx.BaseTx
		typ = models.TransactionTypeCreateSubnet
	case *platformvm.UnsignedCreateChainTx:
		baseTx = castTx.BaseTx.BaseTx
		typ = models.TransactionTypeCreateChain
	case *platformvm.UnsignedImportTx:
		baseTx = castTx.BaseTx.BaseTx
		ins = castTx.ImportedInputs
		inChain = castTx.SourceChain.String()
		typ = models.TransactionTypePVMImport
	case *platformvm.UnsignedExportTx:
		baseTx = castTx.BaseTx.BaseTx
		outs = castTx.ExportedOutputs
		outChain = castTx.DestinationChain.String()
		typ = models.TransactionTypePVMExport
	case *platformvm.UnsignedAdvanceTimeTx:
		return nil
	case *platformvm.UnsignedRewardValidatorTx:
		_, err := ctx.DB().
			InsertInto("rewards").
			Pair("id", castTx.ID().String()).
			Pair("block_id", blkID.String()).
			Pair("txid", castTx.TxID.String()).
			Pair("shouldprefercommit", castTx.InitiallyPrefersCommit(nil)).
			Pair("created_at", ctx.Time()).
			ExecContext(ctx.Ctx())
		if err != nil && !db.ErrIsDuplicateEntryError(err) {
			return ctx.Job().EventErr("rewards.insert", err)
		}
		return nil
	}

	return w.avax.InsertTransaction(ctx, tx.Bytes(), tx.UnsignedBytes(), &baseTx, tx.Creds, typ, ins, inChain, outs, outChain, 0, genesis)
}<|MERGE_RESOLUTION|>--- conflicted
+++ resolved
@@ -198,18 +198,12 @@
 	return errs.Err
 }
 
-<<<<<<< HEAD
 func (w *Writer) indexCommonBlock(ctx services.ConsumerCtx, blkID ids.ID, blkType models.BlockType, blk platformvm.CommonBlock, blockBytes []byte) error {
-	blockInsert := ctx.DB().
-=======
-func (w *Writer) indexCommonBlock(ctx services.ConsumerCtx, blkType models.BlockType, blk platformvm.CommonBlock, blockBytes []byte) error {
-	blkID := ids.ID(hashing.ComputeHash256Array(blockBytes))
-
 	if len(blockBytes) > 32000 {
 		blockBytes = []byte("")
 	}
+
 	_, err := ctx.DB().
->>>>>>> 630f81ec
 		InsertInto("pvm_blocks").
 		Pair("id", blkID.String()).
 		Pair("chain_id", w.chainID).
