--- conflicted
+++ resolved
@@ -149,21 +149,12 @@
 	return errs.Err
 }
 
-<<<<<<< HEAD
-func initializeTx(c codec.Manager, tx platformvm.Tx, ver uint16) error {
-	unsignedBytes, err := c.Marshal(ver, &tx.UnsignedTx)
-	if err != nil {
-		return err
-	}
-	signedBytes, err := c.Marshal(ver, &tx)
-=======
 func initializeTx(version uint16, c codec.Manager, tx platformvm.Tx) error {
 	unsignedBytes, err := c.Marshal(version, &tx.UnsignedTx)
 	if err != nil {
 		return err
 	}
 	signedBytes, err := c.Marshal(version, &tx)
->>>>>>> bc4318dc
 	if err != nil {
 		return err
 	}
@@ -184,11 +175,7 @@
 	switch blk := block.(type) {
 	case *platformvm.ProposalBlock:
 		errs.Add(
-<<<<<<< HEAD
-			initializeTx(w.codec, blk.Tx, ver),
-=======
 			initializeTx(ver, w.codec, blk.Tx),
->>>>>>> bc4318dc
 			w.indexCommonBlock(ctx, blkID, models.BlockTypeProposal, blk.CommonBlock, blockBytes),
 			w.indexTransaction(ctx, blkID, blk.Tx, false),
 		)
@@ -196,21 +183,13 @@
 		errs.Add(w.indexCommonBlock(ctx, blkID, models.BlockTypeStandard, blk.CommonBlock, blockBytes))
 		for _, tx := range blk.Txs {
 			errs.Add(
-<<<<<<< HEAD
-				initializeTx(w.codec, *tx, ver),
-=======
 				initializeTx(ver, w.codec, *tx),
->>>>>>> bc4318dc
 				w.indexTransaction(ctx, blkID, *tx, false),
 			)
 		}
 	case *platformvm.AtomicBlock:
 		errs.Add(
-<<<<<<< HEAD
-			initializeTx(w.codec, blk.Tx, ver),
-=======
 			initializeTx(ver, w.codec, blk.Tx),
->>>>>>> bc4318dc
 			w.indexCommonBlock(ctx, blkID, models.BlockTypeProposal, blk.CommonBlock, blockBytes),
 			w.indexTransaction(ctx, blkID, blk.Tx, false),
 		)
