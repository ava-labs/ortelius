// (c) 2020, Ava Labs, Inc. All rights reserved.
// See the file LICENSE for licensing terms.

package pvm

import (
	"context"
	"errors"
	"fmt"
	"reflect"
	"time"

	"github.com/ava-labs/ortelius/cfg"

	"github.com/ava-labs/ortelius/stream"

	"github.com/ava-labs/ortelius/services/db"

	"github.com/ava-labs/avalanchego/genesis"
	"github.com/ava-labs/avalanchego/ids"
	"github.com/ava-labs/avalanchego/utils/codec"
	"github.com/ava-labs/avalanchego/utils/hashing"
	"github.com/ava-labs/avalanchego/utils/wrappers"
	"github.com/ava-labs/avalanchego/vms/components/avax"
	"github.com/ava-labs/avalanchego/vms/platformvm"
	"github.com/ava-labs/avalanchego/vms/secp256k1fx"

	"github.com/ava-labs/ortelius/services"
	avaxIndexer "github.com/ava-labs/ortelius/services/indexes/avax"
	"github.com/ava-labs/ortelius/services/indexes/models"
)

var (
	ChainID = ids.ID{}

	ErrUnknownBlockType = errors.New("unknown block type")
)

type Writer struct {
	chainID     string
	networkID   uint32
	avaxAssetID ids.ID

	codec codec.Codec
	conns *services.Connections
	avax  *avaxIndexer.Writer
}

func NewWriter(conns *services.Connections, networkID uint32, chainID string) (*Writer, error) {
	_, avaxAssetID, err := genesis.Genesis(networkID)
	if err != nil {
		return nil, err
	}

	return &Writer{
		conns:       conns,
		chainID:     chainID,
		networkID:   networkID,
		avaxAssetID: avaxAssetID,
		codec:       platformvm.Codec,
		avax:        avaxIndexer.NewWriter(chainID, avaxAssetID, conns.Stream()),
	}, nil
}

func (*Writer) Name() string { return "pvm-index" }

func (w *Writer) Consume(ctx context.Context, c services.Consumable) error {
	job := w.conns.Stream().NewJob("index")
	sess := w.conns.DB().NewSessionForEventReceiver(job)

	if stream.IndexerTaskEnabled {
		// fire and forget..
		// update the created_at on the state table if we have an earlier date in ctx.Time().
		// which means we need to re-run aggregation calculations from this earlier date.
		_, _ = models.UpdateAvmAssetAggregationLiveStateTimestamp(ctx, sess, time.Unix(c.Timestamp(), 0))
	}

	// Create w tx
	dbTx, err := sess.Begin()
	if err != nil {
		return err
	}
	defer dbTx.RollbackUnlessCommitted()

	// Consume the tx and commit
	err = w.indexBlock(services.NewConsumerContext(ctx, job, dbTx, c.Timestamp()), c.Body())
	if err != nil {
		return err
	}
	return dbTx.Commit()
}

func (w *Writer) Bootstrap(ctx context.Context) error {
	job := w.conns.Stream().NewJob("bootstrap")

	genesisBytes, _, err := genesis.Genesis(w.networkID)
	if err != nil {
		return err
	}

	platformGenesis := &platformvm.Genesis{}
	if err := platformvm.GenesisCodec.Unmarshal(genesisBytes, platformGenesis); err != nil {
		return err
	}
	if err = platformGenesis.Initialize(); err != nil {
		return err
	}

	var (
		db   = w.conns.DB().NewSessionForEventReceiver(job)
		errs = wrappers.Errs{}
		cCtx = services.NewConsumerContext(ctx, job, db, int64(platformGenesis.Timestamp))
	)

	for idx, utxo := range platformGenesis.UTXOs {
		select {
		case <-ctx.Done():
			break
		default:
		}

		switch transferOutput := utxo.Out.(type) {
		case *platformvm.StakeableLockOut:
			xOut, ok := transferOutput.TransferableOut.(*secp256k1fx.TransferOutput)
			if !ok {
				return fmt.Errorf("invalid type *secp256k1fx.TransferOutput")
			}
			errs.Add(w.avax.InsertOutput(cCtx, ChainID, uint32(idx), utxo.AssetID(), xOut, models.OutputTypesSECP2556K1Transfer, 0, nil, transferOutput.Locktime, ChainID.String()))
		case *secp256k1fx.TransferOutput:
			errs.Add(w.avax.InsertOutput(cCtx, ChainID, uint32(idx), utxo.AssetID(), transferOutput, models.OutputTypesSECP2556K1Transfer, 0, nil, 0, ChainID.String()))
		default:
			return fmt.Errorf("invalid type %s", reflect.TypeOf(transferOutput))
		}
	}

	for _, tx := range append(platformGenesis.Validators, platformGenesis.Chains...) {
		select {
		case <-ctx.Done():
			break
		default:
		}

		errs.Add(w.indexTransaction(cCtx, ChainID, *tx, true))
	}

	return errs.Err
}

func initializeTx(c codec.Codec, tx platformvm.Tx) error {
	unsignedBytes, err := c.Marshal(&tx.UnsignedTx)
	if err != nil {
		return err
	}
	signedBytes, err := c.Marshal(&tx)
	if err != nil {
		return err
	}
	tx.Initialize(unsignedBytes, signedBytes)
	return nil
}

func (w *Writer) indexBlock(ctx services.ConsumerCtx, blockBytes []byte) error {
	var block platformvm.Block
	if err := w.codec.Unmarshal(blockBytes, &block); err != nil {
		return ctx.Job().EventErr("index_block.unmarshal_block", err)
	}
	blkID := ids.ID(hashing.ComputeHash256Array(blockBytes))

	errs := wrappers.Errs{}

	switch blk := block.(type) {
	case *platformvm.ProposalBlock:
		errs.Add(
			initializeTx(w.codec, blk.Tx),
			w.indexCommonBlock(ctx, blkID, models.BlockTypeProposal, blk.CommonBlock, blockBytes),
			w.indexTransaction(ctx, blkID, blk.Tx, false),
		)
	case *platformvm.StandardBlock:
		errs.Add(w.indexCommonBlock(ctx, blkID, models.BlockTypeStandard, blk.CommonBlock, blockBytes))
		for _, tx := range blk.Txs {
			errs.Add(
				initializeTx(w.codec, *tx),
				w.indexTransaction(ctx, blkID, *tx, false),
			)
		}
	case *platformvm.AtomicBlock:
		errs.Add(
			initializeTx(w.codec, blk.Tx),
			w.indexCommonBlock(ctx, blkID, models.BlockTypeProposal, blk.CommonBlock, blockBytes),
			w.indexTransaction(ctx, blkID, blk.Tx, false),
		)
	case *platformvm.Abort:
		errs.Add(w.indexCommonBlock(ctx, blkID, models.BlockTypeAbort, blk.CommonBlock, blockBytes))
	case *platformvm.Commit:
		errs.Add(w.indexCommonBlock(ctx, blkID, models.BlockTypeCommit, blk.CommonBlock, blockBytes))
	default:
		return ctx.Job().EventErr("index_block", ErrUnknownBlockType)
	}

	return errs.Err
}

func (w *Writer) indexCommonBlock(ctx services.ConsumerCtx, blkID ids.ID, blkType models.BlockType, blk platformvm.CommonBlock, blockBytes []byte) error {
	if len(blockBytes) > 32000 {
		blockBytes = []byte("")
	}

<<<<<<< HEAD
	if len(blockBytes) > 32000 {
		blockBytes = []byte("")
	}
=======
>>>>>>> 6307c9e4
	_, err := ctx.DB().
		InsertInto("pvm_blocks").
		Pair("id", blkID.String()).
		Pair("chain_id", w.chainID).
		Pair("type", blkType).
		Pair("parent_id", blk.ParentID().String()).
		Pair("created_at", ctx.Time()).
		Pair("serialization", blockBytes).
		ExecContext(ctx.Ctx())
	if err != nil && !db.ErrIsDuplicateEntryError(err) {
		return ctx.Job().EventErr("pvm_blocks.insert", err)
	}
<<<<<<< HEAD
	if cfg.PerformUpdates {
		_, err = ctx.DB().
			Update("pvm_blocks").
			Set("chain_id", w.chainID).
			Set("type", blkType).
			Set("parent_id", blk.ParentID().String()).
			Set("serialization", blockBytes).
			Where("id = ?", blkID.String()).
			ExecContext(ctx.Ctx())
		if err != nil {
			return ctx.Job().EventErr("pvm_blocks.update", err)
		}
	}
=======
>>>>>>> 6307c9e4

	return nil
}

func (w *Writer) indexTransaction(ctx services.ConsumerCtx, blkID ids.ID, tx platformvm.Tx, genesis bool) error {
	var (
		baseTx avax.BaseTx
		typ    models.TransactionType
	)

	var ins []*avax.TransferableInput
	var outs []*avax.TransferableOutput

	outChain := w.chainID
	inChain := w.chainID

	switch castTx := tx.UnsignedTx.(type) {
	case *platformvm.UnsignedAddValidatorTx:
		baseTx = castTx.BaseTx.BaseTx
		outs = castTx.Stake
		typ = models.TransactionTypeAddValidator
	case *platformvm.UnsignedAddSubnetValidatorTx:
		baseTx = castTx.BaseTx.BaseTx
		typ = models.TransactionTypeAddSubnetValidator
	case *platformvm.UnsignedAddDelegatorTx:
		baseTx = castTx.BaseTx.BaseTx
		outs = castTx.Stake
		typ = models.TransactionTypeAddDelegator
	case *platformvm.UnsignedCreateSubnetTx:
		baseTx = castTx.BaseTx.BaseTx
		typ = models.TransactionTypeCreateSubnet
	case *platformvm.UnsignedCreateChainTx:
		baseTx = castTx.BaseTx.BaseTx
		typ = models.TransactionTypeCreateChain
	case *platformvm.UnsignedImportTx:
		baseTx = castTx.BaseTx.BaseTx
		ins = castTx.ImportedInputs
		inChain = castTx.SourceChain.String()
		typ = models.TransactionTypePVMImport
	case *platformvm.UnsignedExportTx:
		baseTx = castTx.BaseTx.BaseTx
		outs = castTx.ExportedOutputs
		outChain = castTx.DestinationChain.String()
		typ = models.TransactionTypePVMExport
	case *platformvm.UnsignedAdvanceTimeTx:
		return nil
	case *platformvm.UnsignedRewardValidatorTx:
		_, err := ctx.DB().
			InsertInto("rewards").
			Pair("id", castTx.ID().String()).
			Pair("block_id", blkID.String()).
			Pair("txid", castTx.TxID.String()).
			Pair("shouldprefercommit", castTx.InitiallyPrefersCommit(nil)).
			Pair("created_at", ctx.Time()).
			ExecContext(ctx.Ctx())
		if err != nil && !db.ErrIsDuplicateEntryError(err) {
			return ctx.Job().EventErr("rewards.insert", err)
		}
		return nil
	}

	return w.avax.InsertTransaction(ctx, tx.Bytes(), tx.UnsignedBytes(), &baseTx, tx.Creds, typ, ins, inChain, outs, outChain, 0, genesis)
}<|MERGE_RESOLUTION|>--- conflicted
+++ resolved
@@ -205,12 +205,6 @@
 		blockBytes = []byte("")
 	}
 
-<<<<<<< HEAD
-	if len(blockBytes) > 32000 {
-		blockBytes = []byte("")
-	}
-=======
->>>>>>> 6307c9e4
 	_, err := ctx.DB().
 		InsertInto("pvm_blocks").
 		Pair("id", blkID.String()).
@@ -223,7 +217,6 @@
 	if err != nil && !db.ErrIsDuplicateEntryError(err) {
 		return ctx.Job().EventErr("pvm_blocks.insert", err)
 	}
-<<<<<<< HEAD
 	if cfg.PerformUpdates {
 		_, err = ctx.DB().
 			Update("pvm_blocks").
@@ -237,8 +230,6 @@
 			return ctx.Job().EventErr("pvm_blocks.update", err)
 		}
 	}
-=======
->>>>>>> 6307c9e4
 
 	return nil
 }
@@ -297,6 +288,18 @@
 		if err != nil && !db.ErrIsDuplicateEntryError(err) {
 			return ctx.Job().EventErr("rewards.insert", err)
 		}
+		if cfg.PerformUpdates {
+			_, err := ctx.DB().
+				Update("rewards").
+				Set("block_id", blkID.String()).
+				Set("txid", castTx.TxID.String()).
+				Set("shouldprefercommit", castTx.InitiallyPrefersCommit(nil)).
+				Where("id = ?", castTx.ID().String()).
+				ExecContext(ctx.Ctx())
+			if err != nil {
+				return ctx.Job().EventErr("rewards.update", err)
+			}
+		}
 		return nil
 	}
 
