// (c) 2020, Ava Labs, Inc. All rights reserved.
// See the file LICENSE for licensing terms.

package models

type CChainType uint16

var (
	CChainIn     CChainType = 1
	CchainOut    CChainType = 2
	CChainImport CChainType = 1
	CChainExport CChainType = 2

	OutputTypesSECP2556K1Transfer OutputType = 7
	OutputTypesSECP2556K1Mint     OutputType = 6
	OutputTypesNFTMint            OutputType = 10
	OutputTypesNFTTransfer        OutputType = 11
<<<<<<< HEAD
	OutputTypesManagedAsset       OutputType = 12
=======
	OutputTypesAtomicExportTx     OutputType = 0xFFFFFFF1
	OutputTypesAtomicImportTx     OutputType = 0xFFFFFFF2
>>>>>>> 643f71c5

	BlockTypeProposal BlockType = 0x0
	BlockTypeAbort    BlockType = 0x1
	BlockTypeCommit   BlockType = 0x2
	BlockTypeStandard BlockType = 0x3
	BlockTypeAtomic   BlockType = 0x4

	TransactionTypeBase               TransactionType = 0x0
	TransactionTypeCreateAsset        TransactionType = 0x1
	TransactionTypeOperation          TransactionType = 0x2
	TransactionTypeAVMImport          TransactionType = 0x3
	TransactionTypeAVMExport          TransactionType = 0x4
	TransactionTypeAddValidator       TransactionType = 0xc
	TransactionTypeAddSubnetValidator TransactionType = 0xd
	TransactionTypeAddDelegator       TransactionType = 0xe
	TransactionTypeCreateChain        TransactionType = 0xf
	TransactionTypeCreateSubnet       TransactionType = 0x10
	TransactionTypePVMImport          TransactionType = 0x11
	TransactionTypePVMExport          TransactionType = 0x12
	TransactionTypeAdvanceTime        TransactionType = 0x13
	TransactionTypeRewardValidator    TransactionType = 0x14

	ResultTypeTransaction SearchResultType = "transaction"
	ResultTypeAsset       SearchResultType = "asset"
	ResultTypeAddress     SearchResultType = "address"
	ResultTypeOutput      SearchResultType = "output"

	TypeUnknown = "unknown"
)

// BlockType represents a sub class of Block.
type BlockType uint16

// TransactionType represents a sub class of Transaction.
type TransactionType uint16

func (t TransactionType) String() string {
	switch t {
	case TransactionTypeBase:
		return "base"

		// AVM
	case TransactionTypeCreateAsset:
		return "create_asset"
	case TransactionTypeOperation:
		return "operation"
	case TransactionTypeAVMImport:
		return "import"
	case TransactionTypeAVMExport:
		return "export"

		// PVM
	case TransactionTypeAddValidator:
		return "add_validator"
	case TransactionTypeAddSubnetValidator:
		return "add_subnet_validator"
	case TransactionTypeAddDelegator:
		return "add_delegator"
	case TransactionTypeCreateChain:
		return "create_chain"
	case TransactionTypeCreateSubnet:
		return "create_subnet"
	case TransactionTypePVMImport:
		return "pvm_import"
	case TransactionTypePVMExport:
		return "pvm_export"
	case TransactionTypeAdvanceTime:
		return "advance_time"
	case TransactionTypeRewardValidator:
		return "reward_validator"
	default:
		return TypeUnknown
	}
}

// OutputType represents a sub class of Output.
type OutputType uint32

func (t OutputType) String() string {
	switch t {
	case OutputTypesSECP2556K1Transfer:
		return "secp256k1_transfer"
	case OutputTypesSECP2556K1Mint:
		return "secp256k1_mint"
	case OutputTypesNFTTransfer:
		return "nft_transfer"
	case OutputTypesNFTMint:
		return "nft_mint"
<<<<<<< HEAD
	case OutputTypesManagedAsset:
		return "managed_asset"
=======
	case OutputTypesAtomicExportTx:
		return "atomic_export"
	case OutputTypesAtomicImportTx:
		return "atomic_import"
>>>>>>> 643f71c5
	default:
		return TypeUnknown
	}
}

// SearchResultType is the type for an object found from a search query.
type SearchResultType string<|MERGE_RESOLUTION|>--- conflicted
+++ resolved
@@ -15,12 +15,9 @@
 	OutputTypesSECP2556K1Mint     OutputType = 6
 	OutputTypesNFTMint            OutputType = 10
 	OutputTypesNFTTransfer        OutputType = 11
-<<<<<<< HEAD
 	OutputTypesManagedAsset       OutputType = 12
-=======
 	OutputTypesAtomicExportTx     OutputType = 0xFFFFFFF1
 	OutputTypesAtomicImportTx     OutputType = 0xFFFFFFF2
->>>>>>> 643f71c5
 
 	BlockTypeProposal BlockType = 0x0
 	BlockTypeAbort    BlockType = 0x1
@@ -109,15 +106,12 @@
 		return "nft_transfer"
 	case OutputTypesNFTMint:
 		return "nft_mint"
-<<<<<<< HEAD
 	case OutputTypesManagedAsset:
 		return "managed_asset"
-=======
 	case OutputTypesAtomicExportTx:
 		return "atomic_export"
 	case OutputTypesAtomicImportTx:
 		return "atomic_import"
->>>>>>> 643f71c5
 	default:
 		return TypeUnknown
 	}
