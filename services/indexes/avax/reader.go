--- conflicted
+++ resolved
@@ -992,11 +992,8 @@
 		"union_q.public_key",
 		"union_q.chain_id",
 		"union_q.payload",
-<<<<<<< HEAD
+		"union_q.stake",
 		"union_q.frozen",
-=======
-		"union_q.stake",
->>>>>>> 99dd4659
 	).
 		From(su).
 		LoadContext(ctx, &outputs)
@@ -1247,11 +1244,8 @@
 		"addresses.public_key AS public_key",
 		"avm_outputs.chain_id",
 		"case when avm_outputs.payload is null then '' else avm_outputs.payload end as payload",
-<<<<<<< HEAD
-		"avm_outputs.frozen",
-=======
 		"case when avm_outputs.stake is null then 0 else avm_outputs.stake end as stake",
->>>>>>> 99dd4659
+		"case when avm_outputs.frozen is null then 0 else avm_outputs.frozen end as frozen",
 	).
 		From("avm_outputs").
 		LeftJoin("avm_output_addresses", "avm_outputs.id = avm_output_addresses.output_id").
@@ -1279,11 +1273,8 @@
 		"addresses.public_key AS public_key",
 		"avm_outputs_redeeming.chain_id",
 		"case when avm_outputs.payload is null then '' else avm_outputs.payload end as payload",
-<<<<<<< HEAD
+		"case when avm_outputs.stake is null then 0 else avm_outputs.stake end as stake",
 		"case when avm_outputs.frozen is null then 0 else avm_outputs.frozen end as frozen",
-=======
-		"case when avm_outputs.stake is null then 0 else avm_outputs.stake end as stake",
->>>>>>> 99dd4659
 	).
 		From("avm_outputs_redeeming").
 		LeftJoin("avm_outputs", "avm_outputs_redeeming.id = avm_outputs.id").
