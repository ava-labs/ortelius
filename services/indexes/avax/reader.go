// (c) 2020, Ava Labs, Inc. All rights reserved.
// See the file LICENSE for licensing terms.

package avax

import (
	"context"
	"errors"
	"fmt"
	"math"
	"math/big"
	"time"

	"github.com/ava-labs/ortelius/cfg"

	"github.com/ava-labs/avalanchego/ids"
	"github.com/ava-labs/ortelius/services"
	"github.com/ava-labs/ortelius/services/indexes/models"
	"github.com/ava-labs/ortelius/services/indexes/params"
	"github.com/gocraft/dbr/v2"
)

const (
	MaxAggregateIntervalCount = 20000

	MinSearchQueryLength = 1
)

var (
	ErrAggregateIntervalCountTooLarge = errors.New("requesting too many intervals")
	ErrFailedToParseStringAsBigInt    = errors.New("failed to parse string to big.Int")
	ErrSearchQueryTooShort            = errors.New("search query too short")

	outputSelectColumns = []string{
		"avm_outputs.id",
		"avm_outputs.transaction_id",
		"avm_outputs.output_index",
		"avm_outputs.asset_id",
		"avm_outputs.output_type",
		"avm_outputs.amount",
		"avm_outputs.locktime",
		"avm_outputs.threshold",
		"avm_outputs.created_at",
		"case when avm_outputs_redeeming.redeeming_transaction_id IS NULL then '' else avm_outputs_redeeming.redeeming_transaction_id end as redeeming_transaction_id",
		"avm_outputs.group_id",
		"avm_outputs.payload",
		"avm_outputs.frozen",
	}
)

type Reader struct {
	conns *services.Connections
}

func NewReader(conns *services.Connections) *Reader {
	return &Reader{
		conns: conns,
	}
}

func (r *Reader) Search(ctx context.Context, p *params.SearchParams, avaxAssetID ids.ID) (*models.SearchResults, error) {
	p.ListParams.DisableCounting = true

	if len(p.ListParams.Query) < MinSearchQueryLength {
		return nil, ErrSearchQueryTooShort
	}

	// See if the query string is an id or shortID. If so we can search on them
	// directly. Otherwise we treat the query as a normal query-string.
	if shortID, err := params.AddressFromString(p.ListParams.Query); err == nil {
		return r.searchByShortID(ctx, shortID)
	}
	if id, err := ids.FromString(p.ListParams.Query); err == nil {
		return r.searchByID(ctx, id, avaxAssetID)
	}

	var assets []*models.Asset
	var txs []*models.Transaction
	var addresses []*models.AddressInfo

	lenSearchResults := func() int {
		return len(assets) + len(txs) + len(addresses)
	}

	assetsResp, err := r.ListAssets(ctx, &params.ListAssetsParams{ListParams: p.ListParams})
	if err != nil {
		return nil, err
	}
	assets = assetsResp.Assets
	if lenSearchResults() >= p.ListParams.Limit {
		return collateSearchResults(assets, addresses, txs)
	}

	if false {
		// The query string was not an id/shortid so perform an ID prefix search
		// against transactions and addresses.
		transactionsRes, err := r.ListTransactions(ctx, &params.ListTransactionsParams{ListParams: p.ListParams}, avaxAssetID)
		if err != nil {
			return nil, err
		}
		txs = transactionsRes.Transactions
		if lenSearchResults() >= p.ListParams.Limit {
			return collateSearchResults(assets, addresses, txs)
		}
	}

	dbRunner, err := r.conns.DB().NewSession("search", cfg.RequestTimeout)
	if err != nil {
		return nil, err
	}

	builder1 := r.transactionQuery(dbRunner).
		Where(dbr.Like("avm_transactions.id", p.ListParams.Query+"%")).
		OrderDesc("avm_transactions.created_at").
		Limit(uint64(p.ListParams.Limit))
	if _, err := builder1.LoadContext(ctx, &txs); err != nil {
		return nil, err
	}
	if lenSearchResults() >= p.ListParams.Limit {
		return collateSearchResults(assets, addresses, txs)
	}

	/*
		A regex search on address can't work..
		And on output_id makes no sense...

		Addresses are stored in the db in 20byte hex, and the query is by address 'fuji.....'
		There is no way to convert a part of an address into a "few" bytes...

		Future: store the address in the db in the address format 'fuji.....'
		then a part query could work.
	*/
	if false {
		addressesRes, err := r.ListAddresses(ctx, &params.ListAddressesParams{ListParams: p.ListParams})
		if err != nil {
			return nil, err
		}
		addresses = addressesRes.Addresses
		if lenSearchResults() >= p.ListParams.Limit {
			return collateSearchResults(assets, addresses, txs)
		}
	}

	return collateSearchResults(assets, addresses, txs)
}

func (r *Reader) TxfeeAggregate(ctx context.Context, params *params.TxfeeAggregateParams) (*models.TxfeeAggregatesHistogram, error) {
	// Validate params and set defaults if necessary
	if params.ListParams.StartTime.IsZero() {
		var err error
		params.ListParams.StartTime, err = r.getFirstTransactionTime(ctx, params.ChainIDs)
		if err != nil {
			return nil, err
		}
	}

	var intervals []models.TxfeeAggregates

	// Ensure the interval count requested isn't too large
	intervalSeconds := int64(params.IntervalSize.Seconds())
	requestedIntervalCount := 0
	if intervalSeconds != 0 {
		requestedIntervalCount = int(math.Ceil(params.ListParams.EndTime.Sub(params.ListParams.StartTime).Seconds() / params.IntervalSize.Seconds()))
		if requestedIntervalCount > MaxAggregateIntervalCount {
			return nil, ErrAggregateIntervalCountTooLarge
		}
		if requestedIntervalCount < 1 {
			requestedIntervalCount = 1
		}
	}

	// Build the query and load the base data
	dbRunner, err := r.conns.DB().NewSession("get_txfee_aggregates_histogram", cfg.RequestTimeout)
	if err != nil {
		return nil, err
	}

	var builder *dbr.SelectStmt

	columns := []string{
		"CAST(COALESCE(SUM(avm_transactions.txfee), 0) AS CHAR) AS txfee",
	}

	if requestedIntervalCount > 0 {
		columns = append(columns, fmt.Sprintf(
			"FLOOR((UNIX_TIMESTAMP(avm_transactions.created_at)-%d) / %d) AS idx",
			params.ListParams.StartTime.Unix(),
			intervalSeconds))
	}

	builder = dbRunner.
		Select(columns...).
		From("avm_transactions").
		Where("avm_transactions.created_at >= ?", params.ListParams.StartTime).
		Where("avm_transactions.created_at < ?", params.ListParams.EndTime)

	if requestedIntervalCount > 0 {
		builder.
			GroupBy("idx").
			OrderAsc("idx").
			Limit(uint64(requestedIntervalCount))
	}

	if len(params.ChainIDs) != 0 {
		builder.Where("avm_transactions.chain_id IN ?", params.ChainIDs)
	}

	_, err = builder.LoadContext(ctx, &intervals)
	if err != nil {
		return nil, err
	}

	// If no intervals were requested then the total aggregate is equal to the
	// first (and only) interval, and we're done
	if requestedIntervalCount == 0 {
		// This check should never fail if the SQL query is correct, but added for
		// robustness to prevent panics if the invariant does not hold.
		if len(intervals) > 0 {
			intervals[0].StartTime = params.ListParams.StartTime
			intervals[0].EndTime = params.ListParams.EndTime
			return &models.TxfeeAggregatesHistogram{
				TxfeeAggregates: intervals[0],
				StartTime:       params.ListParams.StartTime,
				EndTime:         params.ListParams.EndTime,
			}, nil
		}
		return &models.TxfeeAggregatesHistogram{
			StartTime: params.ListParams.StartTime,
			EndTime:   params.ListParams.EndTime,
		}, nil
	}

	// We need to return multiple intervals so build them now.
	// Intervals without any data will not return anything so we pad our results
	// with empty aggregates.
	//
	// We also add the start and end times of each interval to that interval
	aggs := &models.TxfeeAggregatesHistogram{IntervalSize: params.IntervalSize}

	var startTS int64
	timesForInterval := func(intervalIdx int) (time.Time, time.Time) {
		startTS = params.ListParams.StartTime.Unix() + (int64(intervalIdx) * intervalSeconds)
		return time.Unix(startTS, 0).UTC(),
			time.Unix(startTS+intervalSeconds-1, 0).UTC()
	}

	padTo := func(slice []models.TxfeeAggregates, to int) []models.TxfeeAggregates {
		for i := len(slice); i < to; i = len(slice) {
			slice = append(slice, models.TxfeeAggregates{Idx: i})
			slice[i].StartTime, slice[i].EndTime = timesForInterval(i)
		}
		return slice
	}

	// Collect the overall counts and pad the intervals to include empty intervals
	// which are not returned by the db
	aggs.TxfeeAggregates = models.TxfeeAggregates{StartTime: params.ListParams.StartTime, EndTime: params.ListParams.EndTime}
	var (
		bigIntFromStringOK bool
		totalVolume        = big.NewInt(0)
		intervalVolume     = big.NewInt(0)
	)

	// Add each interval, but first pad up to that interval's index
	aggs.Intervals = make([]models.TxfeeAggregates, 0, requestedIntervalCount)
	for _, interval := range intervals {
		// Pad up to this interval's position
		aggs.Intervals = padTo(aggs.Intervals, interval.Idx)

		// Format this interval
		interval.StartTime, interval.EndTime = timesForInterval(interval.Idx)

		// Parse volume into a big.Int
		_, bigIntFromStringOK = intervalVolume.SetString(string(interval.Txfee), 10)
		if !bigIntFromStringOK {
			return nil, ErrFailedToParseStringAsBigInt
		}

		// Add to the overall aggregates counts
		totalVolume.Add(totalVolume, intervalVolume)

		// Add to the list of intervals
		aggs.Intervals = append(aggs.Intervals, interval)
	}
	// Add total aggregated token amounts
	aggs.TxfeeAggregates.Txfee = models.TokenAmount(totalVolume.String())

	// Add any missing trailing intervals
	aggs.Intervals = padTo(aggs.Intervals, requestedIntervalCount)

	aggs.StartTime = params.ListParams.StartTime
	aggs.EndTime = params.ListParams.EndTime

	return aggs, nil
}

func (r *Reader) Aggregate(ctx context.Context, params *params.AggregateParams) (*models.AggregatesHistogram, error) {
	// Validate params and set defaults if necessary
	if params.ListParams.StartTime.IsZero() {
		var err error
		params.ListParams.StartTime, err = r.getFirstTransactionTime(ctx, params.ChainIDs)
		if err != nil {
			return nil, err
		}
	}

	var intervals []models.Aggregates

	// Ensure the interval count requested isn't too large
	intervalSeconds := int64(params.IntervalSize.Seconds())
	requestedIntervalCount := 0
	if intervalSeconds != 0 {
		requestedIntervalCount = int(math.Ceil(params.ListParams.EndTime.Sub(params.ListParams.StartTime).Seconds() / params.IntervalSize.Seconds()))
		if requestedIntervalCount > MaxAggregateIntervalCount {
			return nil, ErrAggregateIntervalCountTooLarge
		}
		if requestedIntervalCount < 1 {
			requestedIntervalCount = 1
		}
	}

	// Build the query and load the base data
	dbRunner, err := r.conns.DB().NewSession("get_transaction_aggregates_histogram", cfg.RequestTimeout)
	if err != nil {
		return nil, err
	}

	var builder *dbr.SelectStmt

	columns := []string{
		"COALESCE(SUM(avm_outputs.amount), 0) AS transaction_volume",

		"COUNT(DISTINCT(avm_outputs.transaction_id)) AS transaction_count",
		"COUNT(DISTINCT(avm_output_addresses.address)) AS address_count",
		"COUNT(DISTINCT(avm_outputs.asset_id)) AS asset_count",
		"COUNT(avm_outputs.id) AS output_count",
	}

	if requestedIntervalCount > 0 {
		columns = append(columns, fmt.Sprintf(
			"FLOOR((UNIX_TIMESTAMP(avm_outputs.created_at)-%d) / %d) AS idx",
			params.ListParams.StartTime.Unix(),
			intervalSeconds))
	}

	builder = dbRunner.
		Select(columns...).
		From("avm_outputs").
		LeftJoin("avm_output_addresses", "avm_output_addresses.output_id = avm_outputs.id").
		Where("avm_outputs.created_at >= ?", params.ListParams.StartTime).
		Where("avm_outputs.created_at < ?", params.ListParams.EndTime)

	if len(params.ChainIDs) != 0 {
		builder.Where("avm_outputs.chain_id IN ?", params.ChainIDs)
	}

	if params.AssetID != nil {
		builder.Where("avm_outputs.asset_id = ?", params.AssetID.String())
	}

	if requestedIntervalCount > 0 {
		builder.
			GroupBy("idx").
			OrderAsc("idx").
			Limit(uint64(requestedIntervalCount))
	}

	_, err = builder.LoadContext(ctx, &intervals)
	if err != nil {
		return nil, err
	}

	// If no intervals were requested then the total aggregate is equal to the
	// first (and only) interval, and we're done
	if requestedIntervalCount == 0 {
		// This check should never fail if the SQL query is correct, but added for
		// robustness to prevent panics if the invariant does not hold.
		if len(intervals) > 0 {
			intervals[0].StartTime = params.ListParams.StartTime
			intervals[0].EndTime = params.ListParams.EndTime
			return &models.AggregatesHistogram{
				Aggregates: intervals[0],
				StartTime:  params.ListParams.StartTime,
				EndTime:    params.ListParams.EndTime,
			}, nil
		}
		return &models.AggregatesHistogram{
			StartTime: params.ListParams.StartTime,
			EndTime:   params.ListParams.EndTime,
		}, nil
	}

	// We need to return multiple intervals so build them now.
	// Intervals without any data will not return anything so we pad our results
	// with empty aggregates.
	//
	// We also add the start and end times of each interval to that interval
	aggs := &models.AggregatesHistogram{IntervalSize: params.IntervalSize}

	var startTS int64
	timesForInterval := func(intervalIdx int) (time.Time, time.Time) {
		startTS = params.ListParams.StartTime.Unix() + (int64(intervalIdx) * intervalSeconds)
		return time.Unix(startTS, 0).UTC(),
			time.Unix(startTS+intervalSeconds-1, 0).UTC()
	}

	padTo := func(slice []models.Aggregates, to int) []models.Aggregates {
		for i := len(slice); i < to; i = len(slice) {
			slice = append(slice, models.Aggregates{Idx: i})
			slice[i].StartTime, slice[i].EndTime = timesForInterval(i)
		}
		return slice
	}

	// Collect the overall counts and pad the intervals to include empty intervals
	// which are not returned by the db
	aggs.Aggregates = models.Aggregates{StartTime: params.ListParams.StartTime, EndTime: params.ListParams.EndTime}
	var (
		bigIntFromStringOK bool
		totalVolume        = big.NewInt(0)
		intervalVolume     = big.NewInt(0)
	)

	// Add each interval, but first pad up to that interval's index
	aggs.Intervals = make([]models.Aggregates, 0, requestedIntervalCount)
	for _, interval := range intervals {
		// Pad up to this interval's position
		aggs.Intervals = padTo(aggs.Intervals, interval.Idx)

		// Format this interval
		interval.StartTime, interval.EndTime = timesForInterval(interval.Idx)

		// Parse volume into a big.Int
		_, bigIntFromStringOK = intervalVolume.SetString(string(interval.TransactionVolume), 10)
		if !bigIntFromStringOK {
			return nil, ErrFailedToParseStringAsBigInt
		}

		// Add to the overall aggregates counts
		totalVolume.Add(totalVolume, intervalVolume)
		aggs.Aggregates.TransactionCount += interval.TransactionCount
		aggs.Aggregates.OutputCount += interval.OutputCount
		aggs.Aggregates.AddressCount += interval.AddressCount
		aggs.Aggregates.AssetCount += interval.AssetCount

		// Add to the list of intervals
		aggs.Intervals = append(aggs.Intervals, interval)
	}
	// Add total aggregated token amounts
	aggs.Aggregates.TransactionVolume = models.TokenAmount(totalVolume.String())

	// Add any missing trailing intervals
	aggs.Intervals = padTo(aggs.Intervals, requestedIntervalCount)

	aggs.StartTime = params.ListParams.StartTime
	aggs.EndTime = params.ListParams.EndTime

	return aggs, nil
}

func (r *Reader) ListTransactions(ctx context.Context, p *params.ListTransactionsParams, avaxAssetID ids.ID) (*models.TransactionList, error) {
	dbRunner, err := r.conns.DB().NewSession("get_transactions", cfg.RequestTimeout)
	if err != nil {
		return nil, err
	}

	p.ListParams.ObserveTimeProvided = true
	subquery := p.Apply(dbRunner.Select("id").From("avm_transactions"))

	var applySort2 func(sort params.TransactionSort)
	applySort2 = func(sort params.TransactionSort) {
		if p.ListParams.Query != "" {
			return
		}
		switch sort {
		case params.TransactionSortTimestampAsc:
			if len(p.ChainIDs) > 0 {
				subquery.OrderAsc("avm_transactions.chain_id")
			}
			subquery.OrderAsc("avm_transactions.created_at")
		case params.TransactionSortTimestampDesc:
			if len(p.ChainIDs) > 0 {
				subquery.OrderAsc("avm_transactions.chain_id")
			}
			subquery.OrderDesc("avm_transactions.created_at")
		default:
			applySort2(params.TransactionSortDefault)
		}
	}
	applySort2(p.Sort)

	var txs []*models.Transaction
	builder := r.transactionQuery(dbRunner)

	builder = builder.
		Join(subquery.As("avm_transactions_id"), "avm_transactions.id = avm_transactions_id.id")

	var applySort func(sort params.TransactionSort)
	applySort = func(sort params.TransactionSort) {
		if p.ListParams.Query != "" {
			return
		}
		switch sort {
		case params.TransactionSortTimestampAsc:
			if len(p.ChainIDs) > 0 {
				builder.OrderAsc("avm_transactions.chain_id")
			}
			builder.OrderAsc("avm_transactions.created_at")
		case params.TransactionSortTimestampDesc:
			if len(p.ChainIDs) > 0 {
				builder.OrderAsc("avm_transactions.chain_id")
			}
			builder.OrderDesc("avm_transactions.created_at")
		default:
			applySort(params.TransactionSortDefault)
		}
	}
	applySort(p.Sort)

	if _, err := builder.LoadContext(ctx, &txs); err != nil {
		return nil, err
	}

	// Add all the addition information we might want
	if err := r.dressTransactions(ctx, dbRunner, txs, avaxAssetID, p.ListParams.ID, p.DisableGenesis); err != nil {
		return nil, err
	}

	listParamsOriginal := p.ListParams

	var count *uint64
	if !p.ListParams.DisableCounting {
		count = uint64Ptr(uint64(p.ListParams.Offset) + uint64(len(txs)))
		if false {
			if len(txs) >= p.ListParams.Limit {
				p.ListParams = params.ListParams{}
				selector := p.Apply(dbRunner.
					Select("COUNT(avm_transactions.id)").
					From("avm_transactions"))

				if err := selector.LoadOneContext(ctx, &count); err != nil {
					return nil, err
				}
			}
		} else {
			if len(txs) >= p.ListParams.Limit {
				count = uint64Ptr(uint64(p.ListParams.Offset) + uint64(len(txs)) + 1)
			}
		}
	}

	next := r.transactionProcessNext(txs, listParamsOriginal, p)

	return &models.TransactionList{ListMetadata: models.ListMetadata{
		Count: count,
	},
		Transactions: txs,
		StartTime:    listParamsOriginal.StartTime,
		EndTime:      listParamsOriginal.EndTime,
		Next:         next,
	}, nil
}

func (r *Reader) transactionProcessNext(txs []*models.Transaction, listParams params.ListParams, transactionsParams *params.ListTransactionsParams) *string {
	if len(txs) < listParams.Limit {
		return nil
	}
	next := ""
	switch transactionsParams.Sort {
	case params.TransactionSortTimestampAsc:
		firsttx := txs[0]
		next = fmt.Sprintf("%s=%d", params.KeyStartTime, firsttx.CreatedAt.Unix())
	case params.TransactionSortTimestampDesc:
		lasttx := txs[len(txs)-1]
		next = fmt.Sprintf("%s=%d", params.KeyEndTime, lasttx.CreatedAt.Unix()+1)
	}
	for k, vs := range listParams.Values {
		switch k {
		case params.KeyLimit:
			next = fmt.Sprintf("%s&%s=%d", next, params.KeyLimit, transactionsParams.ListParams.Limit)
		case params.KeyStartTime:
			if transactionsParams.Sort == params.TransactionSortTimestampDesc {
				for _, v := range vs {
					next = fmt.Sprintf("%s&%s=%s", next, params.KeyStartTime, v)
				}
			}
		case params.KeyEndTime:
			if transactionsParams.Sort == params.TransactionSortTimestampAsc {
				for _, v := range vs {
					next = fmt.Sprintf("%s&%s=%s", next, params.KeyEndTime, v)
				}
			}
		case params.KeyOffset:
		case params.KeySortBy:
		default:
			for _, v := range vs {
				next = fmt.Sprintf("%s&%s=%s", next, k, v)
			}
		}
	}
	next = fmt.Sprintf("%s&%s=%s", next, params.KeySortBy, transactionsParams.Sort)
	return &next
}

func (r *Reader) ListAddresses(ctx context.Context, p *params.ListAddressesParams) (*models.AddressList, error) {
	dbRunner, err := r.conns.DB().NewSession("list_addresses", cfg.RequestTimeout)
	if err != nil {
		return nil, err
	}

<<<<<<< HEAD
	var addresses []*models.AddressInfo

	sq := p.Apply(dbRunner.Select("avm_outputs.chain_id", "avm_output_addresses.address").
		From("avm_outputs").
		LeftJoin("avm_output_addresses", "avm_outputs.id = avm_output_addresses.output_id"))
	builder := dbRunner.Select(
		"avm_outputs_j.chain_id",
		"avm_outputs_j.address",
		"addresses.public_key",
	).From(sq.As("avm_outputs_j")).
		LeftJoin("addresses", "addresses.address = avm_outputs_j.address")

	_, err = builder.
		LoadContext(ctx, &addresses)
=======
	var rows []*struct {
		ChainID models.StringID `json:"chainID"`
		Address models.Address  `json:"address"`
		models.AssetInfo
		PublicKey []byte `json:"publicKey"`
	}

	ua := dbRunner.Select("avm_outputs.chain_id", "avm_output_addresses.address").
		Distinct().
		From("avm_outputs").
		LeftJoin("avm_output_addresses", "avm_outputs.id = avm_output_addresses.output_id").
		OrderAsc("avm_outputs.chain_id").
		OrderAsc("avm_output_addresses.address")

	baseq := dbRunner.
		Select(
			"avm_outputs.chain_id",
			"avm_output_addresses.address",
			"avm_outputs.asset_id",
			"COUNT(DISTINCT(avm_outputs.transaction_id)) AS transaction_count",
			"COALESCE(SUM(avm_outputs.amount), 0) AS total_received",
			"COALESCE(SUM(CASE WHEN avm_outputs_redeeming.redeeming_transaction_id IS NOT NULL THEN avm_outputs.amount ELSE 0 END), 0) AS total_sent",
			"COALESCE(SUM(CASE WHEN avm_outputs_redeeming.redeeming_transaction_id IS NULL THEN avm_outputs.amount ELSE 0 END), 0) AS balance",
			"COALESCE(SUM(CASE WHEN avm_outputs_redeeming.redeeming_transaction_id IS NULL THEN 1 ELSE 0 END), 0) AS utxo_count",
		).
		From("avm_outputs").
		LeftJoin("avm_output_addresses", "avm_output_addresses.output_id = avm_outputs.id").
		LeftJoin("avm_outputs_redeeming", "avm_outputs.id = avm_outputs_redeeming.id").
		Where("avm_output_addresses.address in ?", dbRunner.Select(
			"avm_outputs_ua.address",
		).From(p.Apply(ua).As("avm_outputs_ua"))).
		GroupBy("avm_outputs.chain_id", "avm_output_addresses.address", "avm_outputs.asset_id").
		OrderAsc("avm_outputs.chain_id").
		OrderAsc("avm_output_addresses.address").
		OrderAsc("avm_outputs.asset_id")

	builder := dbRunner.Select(
		"avm_outputs_j.chain_id",
		"avm_outputs_j.address",
		"avm_outputs_j.asset_id",
		"avm_outputs_j.transaction_count",
		"avm_outputs_j.total_received",
		"avm_outputs_j.total_sent",
		"avm_outputs_j.balance",
		"avm_outputs_j.utxo_count",
		"addresses.public_key",
	).From(baseq.As("avm_outputs_j")).
		LeftJoin("addresses", "addresses.address = avm_outputs_j.address")

	_, err = builder.
		LoadContext(ctx, &rows)
>>>>>>> bdffd0ac
	if err != nil {
		return nil, err
	}

	addresses := make([]*models.AddressInfo, 0, len(rows))

	addrsByID := make(map[string]*models.AddressInfo)

	for _, row := range rows {
		k := fmt.Sprintf("%s:%s", row.ChainID, row.Address)
		addr, ok := addrsByID[k]
		if !ok {
			addr = &models.AddressInfo{
				ChainID:   row.ChainID,
				Address:   row.Address,
				PublicKey: row.PublicKey,
				Assets:    make(map[models.StringID]models.AssetInfo),
			}
			addrsByID[k] = addr
		}
		addr.Assets[row.AssetID] = row.AssetInfo
	}
	for _, addr := range addrsByID {
		addresses = append(addresses, addr)
	}

	var count *uint64
	if !p.ListParams.DisableCounting {
		count = uint64Ptr(uint64(p.ListParams.Offset) + uint64(len(addresses)))
		if len(addresses) >= p.ListParams.Limit {
			p.ListParams = params.ListParams{}
<<<<<<< HEAD
			err = sq.
=======
			sqc := p.Apply(ua)
			buildercnt := dbRunner.Select(
				"count(*)",
			).From(sqc.As("avm_outputs_j"))
			err = buildercnt.
>>>>>>> bdffd0ac
				LoadOneContext(ctx, &count)
			if err != nil {
				return nil, err
			}
		}
	}

	return &models.AddressList{ListMetadata: models.ListMetadata{Count: count}, Addresses: addresses}, nil
}

func (r *Reader) ListOutputs(ctx context.Context, p *params.ListOutputsParams) (*models.OutputList, error) {
	dbRunner, err := r.conns.DB().NewSession("list_transaction_outputs", cfg.RequestTimeout)
	if err != nil {
		return nil, err
	}

	var outputs []*models.Output
	_, err = p.Apply(dbRunner.
		Select(outputSelectColumns...).
		From("avm_outputs").
		LeftJoin("avm_outputs_redeeming", "avm_outputs.id = avm_outputs_redeeming.id")).
		LoadContext(ctx, &outputs)
	if err != nil {
		return nil, err
	}

	if len(outputs) < 1 {
		return &models.OutputList{Outputs: outputs}, nil
	}

	outputIDs := make([]models.StringID, len(outputs))
	outputMap := make(map[models.StringID]*models.Output, len(outputs))
	for i, output := range outputs {
		outputIDs[i] = output.ID
		outputMap[output.ID] = output
	}

	var addresses []*models.OutputAddress
	_, err = dbRunner.
		Select(
			"avm_output_addresses.output_id",
			"avm_output_addresses.address",
			"avm_output_addresses.redeeming_signature AS signature",
			"avm_output_addresses.created_at",
		).
		From("avm_output_addresses").
		Where("avm_output_addresses.output_id IN ?", outputIDs).
		LoadContext(ctx, &addresses)
	if err != nil {
		return nil, err
	}

	for _, address := range addresses {
		output := outputMap[address.OutputID]
		if output == nil {
			continue
		}
		output.Addresses = append(output.Addresses, address.Address)
	}

	var count *uint64
	if !p.ListParams.DisableCounting {
		count = uint64Ptr(uint64(p.ListParams.Offset) + uint64(len(outputs)))
		if len(outputs) >= p.ListParams.Limit {
			p.ListParams = params.ListParams{}
			err = p.Apply(dbRunner.
				Select("COUNT(avm_outputs.id)").
				From("avm_outputs").
				LeftJoin("avm_outputs_redeeming", "avm_outputs.id = avm_outputs_redeeming.id")).
				LoadOneContext(ctx, &count)
			if err != nil {
				return nil, err
			}
		}
	}

	return &models.OutputList{ListMetadata: models.ListMetadata{Count: count}, Outputs: outputs}, err
}

func (r *Reader) GetTransaction(ctx context.Context, id ids.ID, avaxAssetID ids.ID) (*models.Transaction, error) {
	txList, err := r.ListTransactions(ctx, &params.ListTransactionsParams{
		ListParams: params.ListParams{ID: &id, DisableCounting: true},
	}, avaxAssetID)
	if err != nil {
		return nil, err
	}
	if len(txList.Transactions) > 0 {
		return txList.Transactions[0], nil
	}
	return nil, nil
}

func (r *Reader) GetAddress(ctx context.Context, p *params.ListAddressesParams) (*models.AddressInfo, error) {
	addressList, err := r.ListAddresses(ctx, p)
	if err != nil {
		return nil, err
	}
	if len(addressList.Addresses) > 1 {
		collated := make(map[string]*models.AddressInfo)
		for _, a := range addressList.Addresses {
			key := string(a.Address)
			if addressInfo, ok := collated[key]; ok {
<<<<<<< HEAD
				collated[key].Assets = addAssetInfoMap(addressInfo.Assets, a.Assets)
			} else {
				a.ChainID = ""
=======
				if addressInfo.Assets == nil {
					addressInfo.Assets = make(map[models.StringID]models.AssetInfo)
				}
				collated[key].ChainID = ""
				collated[key].Assets = addAssetInfoMap(addressInfo.Assets, a.Assets)
			} else {
>>>>>>> bdffd0ac
				collated[key] = a
			}
		}
		addressList.Addresses = []*models.AddressInfo{}
		for _, v := range collated {
			addressList.Addresses = append(addressList.Addresses, v)
		}
	}
	if len(addressList.Addresses) > 0 {
		return addressList.Addresses[0], nil
	}
	return nil, err
}

func (r *Reader) GetOutput(ctx context.Context, id ids.ID) (*models.Output, error) {
	outputList, err := r.ListOutputs(ctx,
		&params.ListOutputsParams{
			ListParams: params.ListParams{ID: &id, DisableCounting: true},
		})
	if err != nil {
		return nil, err
	}
	if len(outputList.Outputs) > 0 {
		return outputList.Outputs[0], nil
	}
	return nil, err
}

func (r *Reader) AddressChains(ctx context.Context, p *params.AddressChainsParams) (*models.AddressChains, error) {
	dbRunner, err := r.conns.DB().NewSession("addressChains", cfg.RequestTimeout)
	if err != nil {
		return nil, err
	}

	var addressChains []*models.AddressChainInfo

	// if there are no addresses specified don't query.
	if len(p.Addresses) == 0 {
		return &models.AddressChains{}, nil
	}

	_, err = p.Apply(dbRunner.
		Select("address", "chain_id", "created_at").
		From("address_chain")).
		LoadContext(ctx, &addressChains)
	if err != nil {
		return nil, err
	}

	resp := models.AddressChains{}
	resp.AddressChains = make(map[string][]models.StringID)
	for _, addressChain := range addressChains {
		addr, err := addressChain.Address.MarshalString()
		if err != nil {
			return nil, err
		}
		addrAsStr := string(addr)
		if _, ok := resp.AddressChains[addrAsStr]; !ok {
			resp.AddressChains[addrAsStr] = make([]models.StringID, 0, 2)
		}
		resp.AddressChains[addrAsStr] = append(resp.AddressChains[addrAsStr], addressChain.ChainID)
	}

	return &resp, nil
}

func (r *Reader) getFirstTransactionTime(ctx context.Context, chainIDs []string) (time.Time, error) {
	dbRunner, err := r.conns.DB().NewSession("get_first_transaction_time", cfg.RequestTimeout)
	if err != nil {
		return time.Time{}, err
	}

	var ts int64
	builder := dbRunner.
		Select("COALESCE(UNIX_TIMESTAMP(MIN(created_at)), 0)").
		From("avm_transactions")

	if len(chainIDs) > 0 {
		builder.Where("avm_transactions.chain_id IN ?", chainIDs)
	}

	err = builder.LoadOneContext(ctx, &ts)
	if err != nil {
		return time.Time{}, err
	}
	return time.Unix(ts, 0).UTC(), nil
}

// Load output data for all inputs and outputs into a single list
// We can't treat them separately because some my be both inputs and outputs
// for different transactions
type compositeRecord struct {
	models.Output
	models.OutputAddress
}

type rewardsTypeModel struct {
	Txid      models.StringID  `json:"txid"`
	Type      models.BlockType `json:"type"`
	CreatedAt time.Time        `json:"created_at"`
}

func (r *Reader) dressTransactions(ctx context.Context, dbRunner dbr.SessionRunner, txs []*models.Transaction, avaxAssetID ids.ID, txID *ids.ID, disableGenesis bool) error {
	if len(txs) == 0 {
		return nil
	}

	// Get the IDs returned so we can get Input/Output data
	txIDs := make([]models.StringID, len(txs))
	for i, tx := range txs {
		if txs[i].Memo == nil {
			txs[i].Memo = []byte("")
		}
		txIDs[i] = tx.ID
	}

	rewardsTypesMap, err := r.resovleRewarded(ctx, dbRunner, txIDs)
	if err != nil {
		return err
	}

	outputs, err := r.collectInsAndOuts(ctx, dbRunner, txIDs)
	if err != nil {
		return err
	}

	// Create a map of addresses for each output and maps of transaction ids to
	// inputs, outputs, and the total amounts of the inputs and outputs
	var (
		outputAddrs     = make(map[models.StringID]map[models.Address]struct{}, len(txs)*2)
		inputsMap       = make(map[models.StringID]map[models.StringID]*models.Input, len(txs))
		outputsMap      = make(map[models.StringID]map[models.StringID]*models.Output, len(txs))
		inputTotalsMap  = make(map[models.StringID]map[models.StringID]*big.Int, len(txs))
		outputTotalsMap = make(map[models.StringID]map[models.StringID]*big.Int, len(txs))
	)

	// Create a helper to safely add big integers
	addToBigIntMap := func(m map[models.StringID]*big.Int, assetID models.StringID, amt *big.Int) {
		prevAmt := m[assetID]
		if prevAmt == nil {
			prevAmt = big.NewInt(0)
		}
		m[assetID] = prevAmt.Add(amt, prevAmt)
	}

	// Collect outpoints into the maps
	for _, output := range outputs {
		out := &output.Output

		bigAmt := new(big.Int)
		if _, ok := bigAmt.SetString(string(out.Amount), 10); !ok {
			return errors.New("invalid amount")
		}

		if _, ok := inputsMap[out.RedeemingTransactionID]; !ok {
			inputsMap[out.RedeemingTransactionID] = map[models.StringID]*models.Input{}
		}
		if _, ok := inputTotalsMap[out.RedeemingTransactionID]; !ok {
			inputTotalsMap[out.RedeemingTransactionID] = map[models.StringID]*big.Int{}
		}
		if _, ok := outputsMap[out.TransactionID]; !ok {
			outputsMap[out.TransactionID] = map[models.StringID]*models.Output{}
		}
		if _, ok := outputTotalsMap[out.TransactionID]; !ok {
			outputTotalsMap[out.TransactionID] = map[models.StringID]*big.Int{}
		}
		if _, ok := outputAddrs[out.ID]; !ok {
			outputAddrs[out.ID] = map[models.Address]struct{}{}
		}

		outputAddrs[out.ID][output.OutputAddress.Address] = struct{}{}
		outputsMap[out.TransactionID][out.ID] = out
		inputsMap[out.RedeemingTransactionID][out.ID] = &models.Input{Output: out}
		addToBigIntMap(outputTotalsMap[out.TransactionID], out.AssetID, bigAmt)
		addToBigIntMap(inputTotalsMap[out.RedeemingTransactionID], out.AssetID, bigAmt)
	}

	// Collect the addresses into a list on each outpoint
	var input *models.Input
	for _, out := range outputs {
		out.Addresses = make([]models.Address, 0, len(outputAddrs[out.ID]))
		for addr := range outputAddrs[out.ID] {
			// mock in records have a blank address.  Drop them.
			if len(addr) == 0 {
				continue
			}
			out.Addresses = append(out.Addresses, addr)
		}

		// If this Address didn't sign any txs then we're done
		if len(out.Signature) == 0 {
			continue
		}

		// Get the Input and add the credentials for this Address
		for _, input = range inputsMap[out.RedeemingTransactionID] {
			if input.Output.ID.Equals(out.OutputID) {
				input.Creds = append(input.Creds, models.InputCredentials{
					Address:   out.Address,
					PublicKey: out.PublicKey,
					Signature: out.Signature,
				})
				break
			}
		}
	}

	cvmin, cvmout, err := r.collectCvmTransactions(ctx, dbRunner, txIDs)
	if err != nil {
		return err
	}

	r.dressTransactionsTx(txs, disableGenesis, txID, avaxAssetID, inputsMap, outputsMap, inputTotalsMap, outputTotalsMap, rewardsTypesMap, cvmin, cvmout)
	return nil
}

func (r *Reader) dressTransactionsTx(txs []*models.Transaction, disableGenesis bool, txID *ids.ID, avaxAssetID ids.ID, inputsMap map[models.StringID]map[models.StringID]*models.Input, outputsMap map[models.StringID]map[models.StringID]*models.Output, inputTotalsMap map[models.StringID]map[models.StringID]*big.Int, outputTotalsMap map[models.StringID]map[models.StringID]*big.Int, rewardsTypesMap map[models.StringID]rewardsTypeModel, cvmins map[models.StringID][]models.Output, cvmouts map[models.StringID][]models.Output) {
	// Add the data we've built up for each transaction
	for _, tx := range txs {
		if disableGenesis && (txID == nil && string(tx.ID) == avaxAssetID.String()) {
			continue
		}
		if inputs, ok := inputsMap[tx.ID]; ok {
			for _, input := range inputs {
				tx.Inputs = append(tx.Inputs, input)
			}
		}
		if inputs, ok := cvmins[tx.ID]; ok {
			for _, input := range inputs {
				var i models.Input
				var o models.Output = input
				i.Output = &o
				tx.Inputs = append(tx.Inputs, &i)
			}
		}

		if outputs, ok := outputsMap[tx.ID]; ok {
			for _, output := range outputs {
				tx.Outputs = append(tx.Outputs, output)
			}
		}
		if outputs, ok := cvmouts[tx.ID]; ok {
			for _, output := range outputs {
				var o models.Output = output
				tx.Outputs = append(tx.Outputs, &o)
			}
		}

		tx.InputTotals = make(models.AssetTokenCounts, len(inputTotalsMap[tx.ID]))
		for k, v := range inputTotalsMap[tx.ID] {
			tx.InputTotals[k] = models.TokenAmount(v.String())
		}

		tx.OutputTotals = make(models.AssetTokenCounts, len(outputTotalsMap[tx.ID]))
		for k, v := range outputTotalsMap[tx.ID] {
			tx.OutputTotals[k] = models.TokenAmount(v.String())
		}

		if rewardsType, ok := rewardsTypesMap[tx.ID]; ok {
			tx.Rewarded = rewardsType.Type == models.BlockTypeCommit
			tx.RewardedTime = &rewardsType.CreatedAt
		}
	}
}

func (r *Reader) resovleRewarded(ctx context.Context, dbRunner dbr.SessionRunner, txIDs []models.StringID) (map[models.StringID]rewardsTypeModel, error) {
	rewardsTypes := []rewardsTypeModel{}
	blocktypes := []models.BlockType{models.BlockTypeAbort, models.BlockTypeCommit}
	_, err := dbRunner.Select("rewards.txid",
		"pvm_blocks.type",
		"pvm_blocks.created_at",
	).
		From("rewards").
		LeftJoin("pvm_blocks", "rewards.block_id = pvm_blocks.parent_id").
		Where("rewards.txid IN ? and pvm_blocks.type IN ?", txIDs, blocktypes).
		LoadContext(ctx, &rewardsTypes)
	if err != nil {
		return nil, err
	}

	rewardsTypesMap := make(map[models.StringID]rewardsTypeModel)
	for _, rewardsType := range rewardsTypes {
		rewardsTypesMap[rewardsType.Txid] = rewardsType
	}
	return rewardsTypesMap, nil
}

func (r *Reader) collectInsAndOuts(ctx context.Context, dbRunner dbr.SessionRunner, txIDs []models.StringID) ([]*compositeRecord, error) {
	var outputs []*compositeRecord

	s1_0 := dbRunner.Select("avm_outputs.id").
		From("avm_outputs").
		Where("avm_outputs.transaction_id IN ?", txIDs)

	s1_1 := dbRunner.Select("avm_outputs_redeeming.id").
		From("avm_outputs_redeeming").
		Where("avm_outputs_redeeming.redeeming_transaction_id IN ?", txIDs)

	s1 := selectOutputs(dbRunner).
		Join(dbr.Union(s1_0, s1_1).As("union_q_x"), "union_q_x.id = avm_outputs.id")

	s2 := dbRunner.Select("avm_outputs.id").
		From("avm_outputs_redeeming").
		Join("avm_outputs", "avm_outputs.id = avm_outputs_redeeming.id").
		Where("avm_outputs_redeeming.redeeming_transaction_id IN ?", txIDs)

	// if we get an input but have not yet seen the output.
	s3 := selectOutputsRedeeming(dbRunner).
		Where("avm_outputs_redeeming.redeeming_transaction_id IN ? and avm_outputs_redeeming.id not in ?",
			txIDs, dbr.Select("sq_s2.id").From(s2.As("sq_s2")))

	su := dbr.Union(s1, s3).As("union_q")
	_, err := dbRunner.Select("union_q.id",
		"union_q.transaction_id",
		"union_q.output_index",
		"union_q.asset_id",
		"union_q.output_type",
		"union_q.amount",
		"union_q.locktime",
		"union_q.stake_locktime",
		"union_q.threshold",
		"union_q.created_at",
		"union_q.redeeming_transaction_id",
		"union_q.group_id",
		"union_q.output_id",
		"union_q.address",
		"union_q.signature",
		"union_q.public_key",
		"union_q.chain_id",
		"union_q.payload",
		"union_q.stake",
		"union_q.frozen",
	).
		From(su).
		LoadContext(ctx, &outputs)
	if err != nil {
		return nil, err
	}

	return outputs, nil
}

func (r *Reader) collectCvmTransactions(ctx context.Context, dbRunner dbr.SessionRunner, txIDs []models.StringID) (map[models.StringID][]models.Output, map[models.StringID][]models.Output, error) {
	var cvmAddress []models.CvmOutput
	_, err := dbRunner.Select(
		"cvm_addresses.type",
		"cvm_transactions.type as transaction_type",
		"cvm_addresses.idx",
		"cast(cvm_addresses.amount as char) as amount",
		"cvm_addresses.nonce",
		"cvm_addresses.id",
		"cvm_addresses.transaction_id",
		"cvm_addresses.address",
		"cvm_addresses.asset_id",
		"cvm_addresses.created_at as timestamp",
		"cvm_transactions.blockchain_id as chain_id",
		"cvm_transactions.block",
	).
		From("cvm_addresses").
		Join("cvm_transactions", "cvm_addresses.transaction_id=cvm_transactions.id").
		Where("cvm_addresses.transaction_id IN ?", txIDs).
		LoadContext(ctx, &cvmAddress)
	if err != nil {
		return nil, nil, err
	}

	ins := make(map[models.StringID][]models.Output)
	outs := make(map[models.StringID][]models.Output)

	for _, a := range cvmAddress {
		if _, ok := ins[a.TransactionID]; !ok {
			ins[a.TransactionID] = make([]models.Output, 0)
		}
		if _, ok := outs[a.TransactionID]; !ok {
			outs[a.TransactionID] = make([]models.Output, 0)
		}
		switch a.Type {
		case models.CChainIn:
			ins[a.TransactionID] = append(ins[a.TransactionID], r.mapOutput(a))
		case models.CchainOut:
			outs[a.TransactionID] = append(outs[a.TransactionID], r.mapOutput(a))
		}
	}

	return ins, outs, nil
}

func (r *Reader) mapOutput(a models.CvmOutput) models.Output {
	var o models.Output
	o.TransactionID = a.TransactionID
	o.ID = a.ID
	o.OutputIndex = a.Idx
	o.AssetID = a.AssetID
	o.Amount = a.Amount
	o.ChainID = a.ChainID
	o.CreatedAt = a.CreatedAt
	switch a.TransactionType {
	case models.CChainExport:
		o.OutputType = models.OutputTypesAtomicExportTx
	case models.CChainImport:
		o.OutputType = models.OutputTypesAtomicImportTx
	}
	o.CAddresses = []string{a.Address}
	o.Nonce = a.Nonce
	o.Block = a.Block
	return o
}

func (r *Reader) searchByID(ctx context.Context, id ids.ID, avaxAssetID ids.ID) (*models.SearchResults, error) {
	dbRunner, err := r.conns.DB().NewSession("search_by_id", cfg.RequestTimeout)
	if err != nil {
		return nil, err
	}

	var txs []*models.Transaction
	builder := r.transactionQuery(dbRunner).
		Where("avm_transactions.id = ?", id.String()).Limit(1)
	if _, err := builder.LoadContext(ctx, &txs); err != nil {
		return nil, err
	}

	if len(txs) > 0 {
		return collateSearchResults(nil, nil, txs)
	}

	if false {
		if txs, err := r.ListTransactions(ctx, &params.ListTransactionsParams{
			ListParams: params.ListParams{
				DisableCounting: true,
				ID:              &id,
			},
		}, avaxAssetID); err != nil {
			return nil, err
		} else if len(txs.Transactions) > 0 {
			return collateSearchResults(nil, nil, txs.Transactions)
		}
	}

	return &models.SearchResults{}, nil
}

func (r *Reader) searchByShortID(ctx context.Context, id ids.ShortID) (*models.SearchResults, error) {
	listParams := params.ListParams{DisableCounting: true}

	if addrs, err := r.ListAddresses(ctx, &params.ListAddressesParams{ListParams: listParams, Address: &id}); err != nil {
		return nil, err
	} else if len(addrs.Addresses) > 0 {
		return collateSearchResults(nil, addrs.Addresses, nil)
	}

	return &models.SearchResults{}, nil
}

<<<<<<< HEAD
func (r *Reader) dressAddresses(ctx context.Context, dbRunner dbr.SessionRunner, addrs []*models.AddressInfo, _ int, chainIDs []string) error {
	if len(addrs) == 0 {
		return nil
	}

	// Create a list of ids for querying, and a map for accumulating results later
	addrIDs := make([]models.Address, len(addrs))
	addrsByID := make(map[string]*models.AddressInfo, len(addrs))
	for i, addr := range addrs {
		addrIDs[i] = addr.Address
		addrsByID[fmt.Sprintf("%s:%s", addr.ChainID, addr.Address)] = addr
	}

	// Load each Transaction Output for the tx, both inputs and outputs
	var rows []*struct {
		ChainID models.StringID `json:"chainID"`
		Address models.Address  `json:"address"`
		models.AssetInfo
	}

	builder := dbRunner.
		Select(
			"avm_outputs.chain_id",
			"avm_output_addresses.address",
			"avm_outputs.asset_id",
			"COUNT(DISTINCT(avm_outputs.transaction_id)) AS transaction_count",
			"COALESCE(SUM(avm_outputs.amount), 0) AS total_received",
			"COALESCE(SUM(CASE WHEN avm_outputs_redeeming.redeeming_transaction_id IS NOT NULL THEN avm_outputs.amount ELSE 0 END), 0) AS total_sent",
			"COALESCE(SUM(CASE WHEN avm_outputs_redeeming.redeeming_transaction_id IS NULL THEN avm_outputs.amount ELSE 0 END), 0) AS balance",
			"COALESCE(SUM(CASE WHEN avm_outputs_redeeming.redeeming_transaction_id IS NULL THEN 1 ELSE 0 END), 0) AS utxo_count",
		).
		From("avm_outputs").
		LeftJoin("avm_output_addresses", "avm_output_addresses.output_id = avm_outputs.id").
		LeftJoin("avm_outputs_redeeming", "avm_outputs.id = avm_outputs_redeeming.id").
		Where("avm_output_addresses.address IN ?", addrIDs).
		GroupBy("avm_outputs.chain_id", "avm_output_addresses.address", "avm_outputs.asset_id")

	if len(chainIDs) > 0 {
		builder.Where("avm_outputs.chain_id IN ?", chainIDs)
	}

	if _, err := builder.LoadContext(ctx, &rows); err != nil {
		return err
	}

	// Accumulate rows into addresses
	for _, row := range rows {
		addr, ok := addrsByID[fmt.Sprintf("%s:%s", row.ChainID, row.Address)]
		if !ok {
			continue
		}
		if addr.Assets == nil {
			addr.Assets = make(map[models.StringID]models.AssetInfo)
		}
		addr.Assets[row.AssetID] = row.AssetInfo
	}

	return nil
}

=======
>>>>>>> bdffd0ac
func collateSearchResults(assets []*models.Asset, addresses []*models.AddressInfo, transactions []*models.Transaction) (*models.SearchResults, error) {
	// Build overall SearchResults object from our pieces
	returnedResultCount := len(assets) + len(addresses) + len(transactions)
	if returnedResultCount > params.PaginationMaxLimit {
		returnedResultCount = params.PaginationMaxLimit
	}

	collatedResults := &models.SearchResults{
		Count: uint64(returnedResultCount),

		// Create a container for our combined results
		Results: make([]models.SearchResult, 0, returnedResultCount),
	}

	// Add each result to the list
	for _, result := range addresses {
		collatedResults.Results = append(collatedResults.Results, models.SearchResult{
			SearchResultType: models.ResultTypeAddress,
			Data:             result,
		})
	}
	for _, result := range transactions {
		collatedResults.Results = append(collatedResults.Results, models.SearchResult{
			SearchResultType: models.ResultTypeTransaction,
			Data:             result,
		})
	}
	for _, result := range assets {
		collatedResults.Results = append(collatedResults.Results, models.SearchResult{
			SearchResultType: models.ResultTypeAsset,
			Data:             result,
		})
	}

	return collatedResults, nil
}

func selectOutputs(dbRunner dbr.SessionRunner) *dbr.SelectBuilder {
	return dbRunner.Select("avm_outputs.id",
		"avm_outputs.transaction_id",
		"avm_outputs.output_index",
		"avm_outputs.asset_id",
		"avm_outputs.output_type",
		"avm_outputs.amount",
		"avm_outputs.locktime",
		"avm_outputs.stake_locktime",
		"avm_outputs.threshold",
		"avm_outputs.created_at",
		"case when avm_outputs_redeeming.redeeming_transaction_id IS NULL then '' else avm_outputs_redeeming.redeeming_transaction_id end as redeeming_transaction_id",
		"avm_outputs.group_id",
		"avm_output_addresses.output_id AS output_id",
		"avm_output_addresses.address AS address",
		"avm_output_addresses.redeeming_signature AS signature",
		"addresses.public_key AS public_key",
		"avm_outputs.chain_id",
		"case when avm_outputs.payload is null then '' else avm_outputs.payload end as payload",
		"case when avm_outputs.stake is null then 0 else avm_outputs.stake end as stake",
		"case when avm_outputs.frozen is null then 0 else avm_outputs.frozen end as frozen",
	).
		From("avm_outputs").
		LeftJoin("avm_output_addresses", "avm_outputs.id = avm_output_addresses.output_id").
		LeftJoin("avm_outputs_redeeming", "avm_outputs.id = avm_outputs_redeeming.id").
		LeftJoin("addresses", "addresses.address = avm_output_addresses.address")
}

// match selectOutputs but based from avm_outputs_redeeming
func selectOutputsRedeeming(dbRunner dbr.SessionRunner) *dbr.SelectBuilder {
	return dbRunner.Select("avm_outputs_redeeming.id",
		"avm_outputs_redeeming.intx as transaction_id",
		"avm_outputs_redeeming.output_index",
		"avm_outputs_redeeming.asset_id",
		"case when avm_outputs.output_type is null then 0 else avm_outputs.output_type end as output_type",
		"avm_outputs_redeeming.amount",
		"case when avm_outputs.locktime is null then 0 else avm_outputs.locktime end as locktime",
		"case when avm_outputs.stake_locktime is null then 0 else avm_outputs.stake_locktime end as stake_locktime",
		"case when avm_outputs.threshold is null then 0 else avm_outputs.threshold end as threshold",
		"avm_outputs_redeeming.created_at",
		"case when avm_outputs_redeeming.redeeming_transaction_id IS NULL then '' else avm_outputs_redeeming.redeeming_transaction_id end as redeeming_transaction_id",
		"case when avm_outputs.group_id is null then 0 else avm_outputs.group_id end as group_id",
		"case when avm_output_addresses.output_id is null then '' else avm_output_addresses.output_id end AS output_id",
		"case when avm_output_addresses.address is null then '' else avm_output_addresses.address end AS address",
		"avm_output_addresses.redeeming_signature AS signature",
		"addresses.public_key AS public_key",
		"avm_outputs_redeeming.chain_id",
		"case when avm_outputs.payload is null then '' else avm_outputs.payload end as payload",
		"case when avm_outputs.stake is null then 0 else avm_outputs.stake end as stake",
		"case when avm_outputs.frozen is null then 0 else avm_outputs.frozen end as frozen",
	).
		From("avm_outputs_redeeming").
		LeftJoin("avm_outputs", "avm_outputs_redeeming.id = avm_outputs.id").
		LeftJoin("avm_output_addresses", "avm_outputs.id = avm_output_addresses.output_id").
		LeftJoin("addresses", "addresses.address = avm_output_addresses.address")
}

func (r *Reader) transactionQuery(dbRunner *dbr.Session) *dbr.SelectStmt {
	return dbRunner.
		Select(
			"avm_transactions.id",
			"avm_transactions.chain_id",
			"avm_transactions.type",
			"avm_transactions.memo",
			"avm_transactions.created_at",
			"avm_transactions.txfee",
			"avm_transactions.genesis",
			"case when transactions_epoch.epoch is null then 0 else transactions_epoch.epoch end as epoch",
			"case when transactions_epoch.vertex_id is null then '' else transactions_epoch.vertex_id end as vertex_id",
			"case when transactions_validator.node_id is null then '' else transactions_validator.node_id end as validator_node_id",
			"case when transactions_validator.start is null then 0 else transactions_validator.start end as validator_start",
			"case when transactions_validator.end is null then 0 else transactions_validator.end end as validator_end",
			"case when transactions_block.tx_block_id is null then '' else transactions_block.tx_block_id end as tx_block_id",
		).
		From("avm_transactions").
		LeftJoin("transactions_epoch", "avm_transactions.id = transactions_epoch.id").
		LeftJoin("transactions_validator", "avm_transactions.id = transactions_validator.id").
		LeftJoin("transactions_block", "avm_transactions.id = transactions_block.id")
}

func uint64Ptr(u64 uint64) *uint64 {
	return &u64
}<|MERGE_RESOLUTION|>--- conflicted
+++ resolved
@@ -608,22 +608,6 @@
 		return nil, err
 	}
 
-<<<<<<< HEAD
-	var addresses []*models.AddressInfo
-
-	sq := p.Apply(dbRunner.Select("avm_outputs.chain_id", "avm_output_addresses.address").
-		From("avm_outputs").
-		LeftJoin("avm_output_addresses", "avm_outputs.id = avm_output_addresses.output_id"))
-	builder := dbRunner.Select(
-		"avm_outputs_j.chain_id",
-		"avm_outputs_j.address",
-		"addresses.public_key",
-	).From(sq.As("avm_outputs_j")).
-		LeftJoin("addresses", "addresses.address = avm_outputs_j.address")
-
-	_, err = builder.
-		LoadContext(ctx, &addresses)
-=======
 	var rows []*struct {
 		ChainID models.StringID `json:"chainID"`
 		Address models.Address  `json:"address"`
@@ -675,7 +659,6 @@
 
 	_, err = builder.
 		LoadContext(ctx, &rows)
->>>>>>> bdffd0ac
 	if err != nil {
 		return nil, err
 	}
@@ -707,15 +690,11 @@
 		count = uint64Ptr(uint64(p.ListParams.Offset) + uint64(len(addresses)))
 		if len(addresses) >= p.ListParams.Limit {
 			p.ListParams = params.ListParams{}
-<<<<<<< HEAD
-			err = sq.
-=======
 			sqc := p.Apply(ua)
 			buildercnt := dbRunner.Select(
 				"count(*)",
 			).From(sqc.As("avm_outputs_j"))
 			err = buildercnt.
->>>>>>> bdffd0ac
 				LoadOneContext(ctx, &count)
 			if err != nil {
 				return nil, err
@@ -818,18 +797,12 @@
 		for _, a := range addressList.Addresses {
 			key := string(a.Address)
 			if addressInfo, ok := collated[key]; ok {
-<<<<<<< HEAD
-				collated[key].Assets = addAssetInfoMap(addressInfo.Assets, a.Assets)
-			} else {
-				a.ChainID = ""
-=======
 				if addressInfo.Assets == nil {
 					addressInfo.Assets = make(map[models.StringID]models.AssetInfo)
 				}
 				collated[key].ChainID = ""
 				collated[key].Assets = addAssetInfoMap(addressInfo.Assets, a.Assets)
 			} else {
->>>>>>> bdffd0ac
 				collated[key] = a
 			}
 		}
@@ -1283,69 +1256,6 @@
 	return &models.SearchResults{}, nil
 }
 
-<<<<<<< HEAD
-func (r *Reader) dressAddresses(ctx context.Context, dbRunner dbr.SessionRunner, addrs []*models.AddressInfo, _ int, chainIDs []string) error {
-	if len(addrs) == 0 {
-		return nil
-	}
-
-	// Create a list of ids for querying, and a map for accumulating results later
-	addrIDs := make([]models.Address, len(addrs))
-	addrsByID := make(map[string]*models.AddressInfo, len(addrs))
-	for i, addr := range addrs {
-		addrIDs[i] = addr.Address
-		addrsByID[fmt.Sprintf("%s:%s", addr.ChainID, addr.Address)] = addr
-	}
-
-	// Load each Transaction Output for the tx, both inputs and outputs
-	var rows []*struct {
-		ChainID models.StringID `json:"chainID"`
-		Address models.Address  `json:"address"`
-		models.AssetInfo
-	}
-
-	builder := dbRunner.
-		Select(
-			"avm_outputs.chain_id",
-			"avm_output_addresses.address",
-			"avm_outputs.asset_id",
-			"COUNT(DISTINCT(avm_outputs.transaction_id)) AS transaction_count",
-			"COALESCE(SUM(avm_outputs.amount), 0) AS total_received",
-			"COALESCE(SUM(CASE WHEN avm_outputs_redeeming.redeeming_transaction_id IS NOT NULL THEN avm_outputs.amount ELSE 0 END), 0) AS total_sent",
-			"COALESCE(SUM(CASE WHEN avm_outputs_redeeming.redeeming_transaction_id IS NULL THEN avm_outputs.amount ELSE 0 END), 0) AS balance",
-			"COALESCE(SUM(CASE WHEN avm_outputs_redeeming.redeeming_transaction_id IS NULL THEN 1 ELSE 0 END), 0) AS utxo_count",
-		).
-		From("avm_outputs").
-		LeftJoin("avm_output_addresses", "avm_output_addresses.output_id = avm_outputs.id").
-		LeftJoin("avm_outputs_redeeming", "avm_outputs.id = avm_outputs_redeeming.id").
-		Where("avm_output_addresses.address IN ?", addrIDs).
-		GroupBy("avm_outputs.chain_id", "avm_output_addresses.address", "avm_outputs.asset_id")
-
-	if len(chainIDs) > 0 {
-		builder.Where("avm_outputs.chain_id IN ?", chainIDs)
-	}
-
-	if _, err := builder.LoadContext(ctx, &rows); err != nil {
-		return err
-	}
-
-	// Accumulate rows into addresses
-	for _, row := range rows {
-		addr, ok := addrsByID[fmt.Sprintf("%s:%s", row.ChainID, row.Address)]
-		if !ok {
-			continue
-		}
-		if addr.Assets == nil {
-			addr.Assets = make(map[models.StringID]models.AssetInfo)
-		}
-		addr.Assets[row.AssetID] = row.AssetInfo
-	}
-
-	return nil
-}
-
-=======
->>>>>>> bdffd0ac
 func collateSearchResults(assets []*models.Asset, addresses []*models.AddressInfo, transactions []*models.Transaction) (*models.SearchResults, error) {
 	// Build overall SearchResults object from our pieces
 	returnedResultCount := len(assets) + len(addresses) + len(transactions)
