--- conflicted
+++ resolved
@@ -476,11 +476,7 @@
 	applySort2(p.Sort)
 
 	var txs []*models.Transaction
-<<<<<<< HEAD
-	builder := p.Apply(dbRunner.
-=======
 	builder := dbRunner.
->>>>>>> f2f78aa5
 		Select(
 			"avm_transactions.id",
 			"avm_transactions.chain_id",
@@ -489,16 +485,11 @@
 			"avm_transactions.created_at",
 			"avm_transactions.txfee",
 			"avm_transactions.genesis",
-<<<<<<< HEAD
 			"case when transactions_epoch.epoch is null then 0 else transactions_epoch.epoch end as epoch",
 		).
 		From("avm_transactions").
-		LeftJoin("transactions_epoch", "avm_transactions.id = transactions_epoch.id"))
-=======
-		).
-		From("avm_transactions").
+		LeftJoin("transactions_epoch", "avm_transactions.id = transactions_epoch.id").
 		Join(subquery.As("avm_transactions_id"), "avm_transactions.id = avm_transactions_id.id")
->>>>>>> f2f78aa5
 
 	var applySort func(sort params.TransactionSort)
 	applySort = func(sort params.TransactionSort) {
