--- conflicted
+++ resolved
@@ -51,20 +51,11 @@
 		errs            = wrappers.Errs{}
 	)
 
-<<<<<<< HEAD
-	for i, in := range append(baseTx.Ins, addIns...) {
-		if in.AssetID() == w.avaxAssetID {
-			totalin, err = math.Add64(totalin, in.Input().Amount())
-			if err != nil {
-				errs.Add(err)
-			}
-=======
 	inidx := 0
 	for _, in := range baseTx.Ins {
 		totalin, err = w.insertTransactionIns(inidx, ctx, errs, totalin, in, baseTx, creds, unsignedBytes, w.chainID)
 		if err != nil {
 			return err
->>>>>>> 32fe907f
 		}
 		inidx++
 	}
@@ -85,34 +76,6 @@
 		baseTx.Memo = nil
 	}
 
-<<<<<<< HEAD
-	// Process baseTx outputs by adding to the outputs table
-	for idx, out := range append(baseTx.Outs, addOuts...) {
-		switch transferOutput := out.Out.(type) {
-		case *platformvm.StakeableLockOut:
-			xOut, ok := transferOutput.TransferableOut.(*secp256k1fx.TransferOutput)
-			if !ok {
-				return fmt.Errorf("invalid type *secp256k1fx.TransferOutput")
-			}
-
-			if out.AssetID() == w.avaxAssetID {
-				totalout, err = math.Add64(totalout, xOut.Amt)
-				if err != nil {
-					errs.Add(err)
-				}
-			}
-			errs.Add(w.InsertOutput(ctx, baseTx.ID(), uint32(idx), out.AssetID(), xOut, models.OutputTypesSECP2556K1Transfer, 0, nil, transferOutput.Locktime))
-		case *secp256k1fx.TransferOutput:
-			if out.AssetID() == w.avaxAssetID {
-				totalout, err = math.Add64(totalout, transferOutput.Amt)
-				if err != nil {
-					errs.Add(err)
-				}
-			}
-			errs.Add(w.InsertOutput(ctx, baseTx.ID(), uint32(idx), out.AssetID(), transferOutput, models.OutputTypesSECP2556K1Transfer, 0, nil, 0))
-		default:
-			errs.Add(fmt.Errorf("unknown type %s", reflect.TypeOf(transferOutput)))
-=======
 	idx := 0
 	for _, out := range baseTx.Outs {
 		totalout, err = w.insertTransactionOuts(idx, ctx, errs, totalout, out, baseTx, w.chainID)
@@ -125,7 +88,6 @@
 		totalout, err = w.insertTransactionOuts(idx, ctx, errs, totalout, out, baseTx, outChainID)
 		if err != nil {
 			return err
->>>>>>> 32fe907f
 		}
 		idx++
 	}
