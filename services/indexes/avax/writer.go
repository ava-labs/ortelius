// (c) 2020, Ava Labs, Inc. All rights reserved.
// See the file LICENSE for licensing terms.

package avax

import (
	"fmt"
	"reflect"

	"github.com/ava-labs/avalanchego/vms/platformvm"

	"github.com/ava-labs/ortelius/cfg"

	"github.com/gocraft/dbr/v2"

	"github.com/ava-labs/avalanchego/ids"
	"github.com/ava-labs/avalanchego/utils/crypto"
	"github.com/ava-labs/avalanchego/utils/math"
	"github.com/ava-labs/avalanchego/utils/wrappers"
	"github.com/ava-labs/avalanchego/vms/components/avax"
	"github.com/ava-labs/avalanchego/vms/components/verify"
	"github.com/ava-labs/avalanchego/vms/nftfx"
	"github.com/ava-labs/avalanchego/vms/secp256k1fx"
	"github.com/gocraft/health"

	"github.com/ava-labs/ortelius/services"
	"github.com/ava-labs/ortelius/services/db"
	"github.com/ava-labs/ortelius/services/indexes/models"
)

var (
	MaxSerializationLen = 64000

	// MaxMemoLen is the maximum number of bytes a memo can be in the database
	MaxMemoLen = 2048
)

var ecdsaRecoveryFactory = crypto.FactorySECP256K1R{}

type Writer struct {
	chainID     string
	avaxAssetID ids.ID
	stream      *health.Stream
}

func NewWriter(chainID string, avaxAssetID ids.ID, stream *health.Stream) *Writer {
	return &Writer{chainID: chainID, avaxAssetID: avaxAssetID, stream: stream}
}

type AddInsContainer struct {
	Ins     []*avax.TransferableInput
	ChainID string
}

type AddOutsContainer struct {
	Outs    []*avax.TransferableOutput
	Stake   bool
	ChainID string
}

func (w *Writer) InsertTransaction(ctx services.ConsumerCtx, txBytes []byte, unsignedBytes []byte, baseTx *avax.BaseTx, creds []verify.Verifiable, txType models.TransactionType, addIns *AddInsContainer, addOuts *AddOutsContainer, addlOutTxfee uint64, genesis bool) error {
	var (
		err      error
		totalin  uint64 = 0
		totalout uint64 = 0
	)

	inidx := 0
	for _, in := range baseTx.Ins {
		totalin, err = w.InsertTransactionIns(inidx, ctx, totalin, in, baseTx.ID(), creds, unsignedBytes, w.chainID)
		if err != nil {
			return err
		}
		inidx++
	}

	if addIns != nil {
		for _, in := range addIns.Ins {
			totalin, err = w.InsertTransactionIns(inidx, ctx, totalin, in, baseTx.ID(), creds, unsignedBytes, addIns.ChainID)
			if err != nil {
				return err
			}
			inidx++
		}
	}

	// If the tx or memo is too big we can't store it in the db
	if len(txBytes) > MaxSerializationLen {
		txBytes = []byte{}
	}

	if len(baseTx.Memo) > MaxMemoLen {
		baseTx.Memo = nil
	}

	var idx uint32
	for _, out := range baseTx.Outs {
		totalout, err = w.InsertTransactionOuts(idx, ctx, totalout, out, baseTx.ID(), w.chainID, false)
		if err != nil {
			return err
		}
		idx++
	}

	if addOuts != nil {
		for _, out := range addOuts.Outs {
			totalout, err = w.InsertTransactionOuts(idx, ctx, totalout, out, baseTx.ID(), addOuts.ChainID, addOuts.Stake)
			if err != nil {
				return err
			}
			idx++
		}
	}

	txfee := totalin - (totalout + addlOutTxfee)
	if genesis {
		txfee = 0
	} else if totalin < (totalout + addlOutTxfee) {
		txfee = 0
	}

	// Add baseTx to the table
	return w.InsertTransactionBase(ctx, baseTx.ID(), w.chainID, txType.String(), baseTx.Memo, txBytes, txfee, genesis)
}

func (w *Writer) InsertTransactionBase(ctx services.ConsumerCtx, txID ids.ID, chainID string, txType string, memo []byte, txBytes []byte, txfee uint64, genesis bool) error {
	if len(txBytes) > MaxSerializationLen {
		txBytes = []byte("")
	}
	_, err := ctx.DB().
		InsertInto("avm_transactions").
		Pair("id", txID.String()).
		Pair("chain_id", chainID).
		Pair("type", txType).
		Pair("memo", memo).
		Pair("created_at", ctx.Time()).
		Pair("canonical_serialization", txBytes).
		Pair("txfee", txfee).
		Pair("genesis", genesis).
		ExecContext(ctx.Ctx())
	if err != nil && !db.ErrIsDuplicateEntryError(err) {
		return w.stream.EventErr("avm_transactions.insert", err)
	}
	if cfg.PerformUpdates {
		_, err = ctx.DB().
			Update("avm_transactions").
			Set("chain_id", chainID).
			Set("type", txType).
			Set("memo", memo).
			Set("canonical_serialization", txBytes).
			Set("txfee", txfee).
			Set("genesis", genesis).
			Where("id = ?", txID.String()).
			ExecContext(ctx.Ctx())
		if err != nil {
			return w.stream.EventErr("avm_transactions.update", err)
		}
	}
	return nil
}

func (w *Writer) InsertTransactionIns(idx int, ctx services.ConsumerCtx, totalin uint64, in *avax.TransferableInput, txID ids.ID, creds []verify.Verifiable, unsignedBytes []byte, chainID string) (uint64, error) {
	var err error
	if in.AssetID() == w.avaxAssetID {
		totalin, err = math.Add64(totalin, in.Input().Amount())
		if err != nil {
			return 0, err
		}
	}

	inputID := in.TxID.Prefix(uint64(in.OutputIndex))

	_, err = ctx.DB().
		InsertInto("avm_outputs_redeeming").
		Pair("id", inputID.String()).
		Pair("redeemed_at", dbr.Now).
		Pair("redeeming_transaction_id", txID.String()).
		Pair("amount", in.Input().Amount()).
		Pair("output_index", in.OutputIndex).
		Pair("intx", in.TxID.String()).
		Pair("asset_id", in.AssetID().String()).
		Pair("created_at", ctx.Time()).
		Pair("chain_id", chainID).
		ExecContext(ctx.Ctx())
	if err != nil && !db.ErrIsDuplicateEntryError(err) {
		return 0, w.stream.EventErr("avm_outputs_redeeming.insert", err)
	}
	if cfg.PerformUpdates {
		_, err = ctx.DB().
			Update("avm_outputs_redeeming").
			Set("redeeming_transaction_id", txID.String()).
			Set("amount", in.Input().Amount()).
			Set("output_index", in.OutputIndex).
			Set("intx", in.TxID.String()).
			Set("asset_id", in.AssetID().String()).
			Set("chain_id", chainID).
			Where("id = ?", inputID.String()).
			ExecContext(ctx.Ctx())
		if err != nil {
			return 0, w.stream.EventErr("avm_outputs_redeeming.update", err)
		}
	}

	if idx < len(creds) {
		// For each signature we recover the public key and the data to the db
		cred, ok := creds[idx].(*secp256k1fx.Credential)
		if ok {
			for _, sig := range cred.Sigs {
				publicKey, err := ecdsaRecoveryFactory.RecoverPublicKey(unsignedBytes, sig[:])
				if err != nil {
					return 0, err
				}

				err = w.InsertAddressFromPublicKey(ctx, publicKey)
				if err != nil {
					return 0, err
				}
				err = w.InsertOutputAddress(ctx, inputID, publicKey.Address(), sig[:])
				if err != nil {
					return 0, err
				}
			}
		}
	}
	return totalin, nil
}

func (w *Writer) InsertTransactionOuts(idx uint32, ctx services.ConsumerCtx, totalout uint64, out *avax.TransferableOutput, txID ids.ID, chainID string, stake bool) (uint64, error) {
	var err error
	_, totalout, err = w.ProcessStateOut(ctx, out.Out, txID, idx, out.AssetID(), 0, totalout, chainID, stake)
	if err != nil {
		return 0, err
	}
	return totalout, nil
}

<<<<<<< HEAD
func (w *Writer) InsertOutput(ctx services.ConsumerCtx, txID ids.ID, idx uint32, assetID ids.ID, out *secp256k1fx.TransferOutput, outputType models.OutputType, groupID uint32, payload []byte, stakeLocktime uint64, chainID string, frozen bool) error {
=======
func (w *Writer) InsertOutput(ctx services.ConsumerCtx, txID ids.ID, idx uint32, assetID ids.ID, out *secp256k1fx.TransferOutput, outputType models.OutputType, groupID uint32, payload []byte, stakeLocktime uint64, chainID string, stake bool) error {
>>>>>>> 99dd4659
	outputID := txID.Prefix(uint64(idx))

	var err error
	errs := wrappers.Errs{}
	_, err = ctx.DB().
		InsertInto("avm_outputs").
		Pair("id", outputID.String()).
		Pair("chain_id", chainID).
		Pair("transaction_id", txID.String()).
		Pair("output_index", idx).
		Pair("asset_id", assetID.String()).
		Pair("output_type", outputType).
		Pair("amount", out.Amount()).
		Pair("locktime", out.Locktime).
		Pair("threshold", out.Threshold).
		Pair("group_id", groupID).
		Pair("payload", payload).
		Pair("stake_locktime", stakeLocktime).
		Pair("stake", stake).
		Pair("created_at", ctx.Time()).
		Pair("frozen", frozen).
		ExecContext(ctx.Ctx())
	if err != nil && !db.ErrIsDuplicateEntryError(err) {
		errs.Add(w.stream.EventErr("avm_outputs.insert", err))
	}
	if cfg.PerformUpdates {
		_, err = ctx.DB().
			Update("avm_outputs").
			Set("chain_id", chainID).
			Set("transaction_id", txID.String()).
			Set("output_index", idx).
			Set("asset_id", assetID.String()).
			Set("output_type", outputType).
			Set("amount", out.Amount()).
			Set("locktime", out.Locktime).
			Set("threshold", out.Threshold).
			Set("group_id", groupID).
			Set("payload", payload).
			Set("stake_locktime", stakeLocktime).
<<<<<<< HEAD
			Set("frozen", frozen).
=======
			Set("stake", stake).
>>>>>>> 99dd4659
			Where("id = ?", outputID.String()).
			ExecContext(ctx.Ctx())
		if err != nil {
			errs.Add(w.stream.EventErr("avm_outputs.update", err))
		}
	}

	// Ingest each Output Address
	for _, addr := range out.Addresses() {
		addrBytes := [20]byte{}
		copy(addrBytes[:], addr)
		errs.Add(w.InsertOutputAddress(ctx, outputID, ids.ShortID(addrBytes), nil))
	}
	return errs.Err
}

func (w *Writer) InsertAddressFromPublicKey(ctx services.ConsumerCtx, publicKey crypto.PublicKey) error {
	_, err := ctx.DB().
		InsertInto("addresses").
		Pair("address", publicKey.Address().String()).
		Pair("public_key", publicKey.Bytes()).
		ExecContext(ctx.Ctx())

	if err != nil && !db.ErrIsDuplicateEntryError(err) {
		return ctx.Job().EventErr("addresses.insert", err)
	}
	return nil
}

func (w *Writer) InsertOutputAddress(ctx services.ConsumerCtx, outputID ids.ID, address ids.ShortID, sig []byte) error {
	errs := wrappers.Errs{}

	_, err := ctx.DB().
		InsertInto("address_chain").
		Pair("address", address.String()).
		Pair("chain_id", w.chainID).
		Pair("created_at", ctx.Time()).
		ExecContext(ctx.Ctx())
	if err != nil && !db.ErrIsDuplicateEntryError(err) {
		errs.Add(w.stream.EventErr("address_chain.insert", err))
	}

	builder := ctx.DB().
		InsertInto("avm_output_addresses").
		Pair("output_id", outputID.String()).
		Pair("address", address.String()).
		Pair("created_at", ctx.Time())

	if sig != nil {
		builder = builder.Pair("redeeming_signature", sig)
	}

	_, err = builder.ExecContext(ctx.Ctx())
	switch {
	case err == nil:
		return nil
	case !db.ErrIsDuplicateEntryError(err):
		errs.Add(ctx.Job().EventErr("avm_output_addresses.insert", err))
	case sig == nil:
		return nil
	}

	_, err = ctx.DB().
		Update("avm_output_addresses").
		Set("redeeming_signature", sig).
		Where("output_id = ? and address = ?", outputID.String(), address.String()).
		ExecContext(ctx.Ctx())
	if err != nil {
		errs.Add(ctx.Job().EventErr("avm_output_addresses.update", err))
	}

	return errs.Err
}

func (w *Writer) ProcessStateOut(ctx services.ConsumerCtx, out verify.State, txID ids.ID, outputCount uint32, assetID ids.ID, amount uint64, totalout uint64, chainID string, stake bool) (uint64, uint64, error) {
	xOut := func(oo secp256k1fx.OutputOwners) *secp256k1fx.TransferOutput {
		return &secp256k1fx.TransferOutput{OutputOwners: oo}
	}

	var err error

	switch typedOut := out.(type) {
	case *platformvm.StakeableLockOut:
		xOut, ok := typedOut.TransferableOut.(*secp256k1fx.TransferOutput)
		if !ok {
			return 0, 0, fmt.Errorf("invalid type *secp256k1fx.TransferOutput")
		}
		if assetID == w.avaxAssetID {
			totalout, err = math.Add64(totalout, xOut.Amt)
			if err != nil {
				return 0, 0, err
			}
		}
<<<<<<< HEAD
		err = w.InsertOutput(ctx, txID, outputCount, assetID, xOut, models.OutputTypesSECP2556K1Transfer, 0, nil, typedOut.Locktime, chainID, false)
		if err != nil {
			return 0, 0, err
		}
	case *secp256k1fx.ManagedAssetStatusOutput:
		err = w.InsertOutput(ctx, txID, outputCount, assetID, xOut(typedOut.Mgr), models.OutputTypesManagedAsset, 0, nil, 0, chainID, typedOut.IsFrozen)
=======

		// these would be from geneiss, and they are stake..
		stake = true

		err = w.InsertOutput(ctx, txID, outputCount, assetID, xOut, models.OutputTypesSECP2556K1Transfer, 0, nil, typedOut.Locktime, chainID, stake)
>>>>>>> 99dd4659
		if err != nil {
			return 0, 0, err
		}
	case *nftfx.TransferOutput:
<<<<<<< HEAD
		err = w.InsertOutput(ctx, txID, outputCount, assetID, xOut(typedOut.OutputOwners), models.OutputTypesNFTTransfer, typedOut.GroupID, typedOut.Payload, 0, chainID, false)
=======
		err = w.InsertOutput(ctx, txID, outputCount, assetID, xOut(typedOut.OutputOwners), models.OutputTypesNFTTransfer, typedOut.GroupID, typedOut.Payload, 0, chainID, stake)
>>>>>>> 99dd4659
		if err != nil {
			return 0, 0, err
		}
	case *nftfx.MintOutput:
<<<<<<< HEAD
		err = w.InsertOutput(ctx, txID, outputCount, assetID, xOut(typedOut.OutputOwners), models.OutputTypesNFTMint, typedOut.GroupID, nil, 0, chainID, false)
=======
		err = w.InsertOutput(ctx, txID, outputCount, assetID, xOut(typedOut.OutputOwners), models.OutputTypesNFTMint, typedOut.GroupID, nil, 0, chainID, stake)
>>>>>>> 99dd4659
		if err != nil {
			return 0, 0, err
		}
	case *secp256k1fx.MintOutput:
<<<<<<< HEAD
		err = w.InsertOutput(ctx, txID, outputCount, assetID, xOut(typedOut.OutputOwners), models.OutputTypesSECP2556K1Mint, 0, nil, 0, chainID, false)
=======
		err = w.InsertOutput(ctx, txID, outputCount, assetID, xOut(typedOut.OutputOwners), models.OutputTypesSECP2556K1Mint, 0, nil, 0, chainID, stake)
>>>>>>> 99dd4659
		if err != nil {
			return 0, 0, err
		}
	case *secp256k1fx.TransferOutput:
		if assetID == w.avaxAssetID {
			totalout, err = math.Add64(totalout, typedOut.Amount())
			if err != nil {
				return 0, 0, err
			}
		}
<<<<<<< HEAD
		err = w.InsertOutput(ctx, txID, outputCount, assetID, typedOut, models.OutputTypesSECP2556K1Transfer, 0, nil, 0, chainID, false)
=======
		err = w.InsertOutput(ctx, txID, outputCount, assetID, typedOut, models.OutputTypesSECP2556K1Transfer, 0, nil, 0, chainID, stake)
>>>>>>> 99dd4659
		if err != nil {
			return 0, 0, err
		}
		amount, err = math.Add64(amount, typedOut.Amount())
		if err != nil {
			return 0, 0, ctx.Job().EventErr("add_to_amount", err)
		}
	default:
		return 0, 0, ctx.Job().EventErr("assertion_to_output", fmt.Errorf("unknown type %s", reflect.TypeOf(out)))
	}

	return amount, totalout, nil
}<|MERGE_RESOLUTION|>--- conflicted
+++ resolved
@@ -234,11 +234,7 @@
 	return totalout, nil
 }
 
-<<<<<<< HEAD
-func (w *Writer) InsertOutput(ctx services.ConsumerCtx, txID ids.ID, idx uint32, assetID ids.ID, out *secp256k1fx.TransferOutput, outputType models.OutputType, groupID uint32, payload []byte, stakeLocktime uint64, chainID string, frozen bool) error {
-=======
-func (w *Writer) InsertOutput(ctx services.ConsumerCtx, txID ids.ID, idx uint32, assetID ids.ID, out *secp256k1fx.TransferOutput, outputType models.OutputType, groupID uint32, payload []byte, stakeLocktime uint64, chainID string, stake bool) error {
->>>>>>> 99dd4659
+func (w *Writer) InsertOutput(ctx services.ConsumerCtx, txID ids.ID, idx uint32, assetID ids.ID, out *secp256k1fx.TransferOutput, outputType models.OutputType, groupID uint32, payload []byte, stakeLocktime uint64, chainID string, stake bool, frozen bool) error {
 	outputID := txID.Prefix(uint64(idx))
 
 	var err error
@@ -258,8 +254,8 @@
 		Pair("payload", payload).
 		Pair("stake_locktime", stakeLocktime).
 		Pair("stake", stake).
+		Pair("frozen", frozen).
 		Pair("created_at", ctx.Time()).
-		Pair("frozen", frozen).
 		ExecContext(ctx.Ctx())
 	if err != nil && !db.ErrIsDuplicateEntryError(err) {
 		errs.Add(w.stream.EventErr("avm_outputs.insert", err))
@@ -278,11 +274,8 @@
 			Set("group_id", groupID).
 			Set("payload", payload).
 			Set("stake_locktime", stakeLocktime).
-<<<<<<< HEAD
+			Set("stake", stake).
 			Set("frozen", frozen).
-=======
-			Set("stake", stake).
->>>>>>> 99dd4659
 			Where("id = ?", outputID.String()).
 			ExecContext(ctx.Ctx())
 		if err != nil {
@@ -376,47 +369,32 @@
 				return 0, 0, err
 			}
 		}
-<<<<<<< HEAD
-		err = w.InsertOutput(ctx, txID, outputCount, assetID, xOut, models.OutputTypesSECP2556K1Transfer, 0, nil, typedOut.Locktime, chainID, false)
-		if err != nil {
-			return 0, 0, err
-		}
-	case *secp256k1fx.ManagedAssetStatusOutput:
-		err = w.InsertOutput(ctx, txID, outputCount, assetID, xOut(typedOut.Mgr), models.OutputTypesManagedAsset, 0, nil, 0, chainID, typedOut.IsFrozen)
-=======
 
 		// these would be from geneiss, and they are stake..
 		stake = true
 
-		err = w.InsertOutput(ctx, txID, outputCount, assetID, xOut, models.OutputTypesSECP2556K1Transfer, 0, nil, typedOut.Locktime, chainID, stake)
->>>>>>> 99dd4659
+		err = w.InsertOutput(ctx, txID, outputCount, assetID, xOut, models.OutputTypesSECP2556K1Transfer, 0, nil, typedOut.Locktime, chainID, stake, false)
+
+		if err != nil {
+			return 0, 0, err
+		}
+	case *secp256k1fx.ManagedAssetStatusOutput:
+		err = w.InsertOutput(ctx, txID, outputCount, assetID, xOut(typedOut.Mgr), models.OutputTypesManagedAsset, 0, nil, 0, chainID, stake, typedOut.IsFrozen)
 		if err != nil {
 			return 0, 0, err
 		}
 	case *nftfx.TransferOutput:
-<<<<<<< HEAD
-		err = w.InsertOutput(ctx, txID, outputCount, assetID, xOut(typedOut.OutputOwners), models.OutputTypesNFTTransfer, typedOut.GroupID, typedOut.Payload, 0, chainID, false)
-=======
-		err = w.InsertOutput(ctx, txID, outputCount, assetID, xOut(typedOut.OutputOwners), models.OutputTypesNFTTransfer, typedOut.GroupID, typedOut.Payload, 0, chainID, stake)
->>>>>>> 99dd4659
+		err = w.InsertOutput(ctx, txID, outputCount, assetID, xOut(typedOut.OutputOwners), models.OutputTypesNFTTransfer, typedOut.GroupID, typedOut.Payload, 0, chainID, stake, false)
 		if err != nil {
 			return 0, 0, err
 		}
 	case *nftfx.MintOutput:
-<<<<<<< HEAD
-		err = w.InsertOutput(ctx, txID, outputCount, assetID, xOut(typedOut.OutputOwners), models.OutputTypesNFTMint, typedOut.GroupID, nil, 0, chainID, false)
-=======
-		err = w.InsertOutput(ctx, txID, outputCount, assetID, xOut(typedOut.OutputOwners), models.OutputTypesNFTMint, typedOut.GroupID, nil, 0, chainID, stake)
->>>>>>> 99dd4659
+		err = w.InsertOutput(ctx, txID, outputCount, assetID, xOut(typedOut.OutputOwners), models.OutputTypesNFTMint, typedOut.GroupID, nil, 0, chainID, stake, false)
 		if err != nil {
 			return 0, 0, err
 		}
 	case *secp256k1fx.MintOutput:
-<<<<<<< HEAD
-		err = w.InsertOutput(ctx, txID, outputCount, assetID, xOut(typedOut.OutputOwners), models.OutputTypesSECP2556K1Mint, 0, nil, 0, chainID, false)
-=======
-		err = w.InsertOutput(ctx, txID, outputCount, assetID, xOut(typedOut.OutputOwners), models.OutputTypesSECP2556K1Mint, 0, nil, 0, chainID, stake)
->>>>>>> 99dd4659
+		err = w.InsertOutput(ctx, txID, outputCount, assetID, xOut(typedOut.OutputOwners), models.OutputTypesSECP2556K1Mint, 0, nil, 0, chainID, stake, false)
 		if err != nil {
 			return 0, 0, err
 		}
@@ -427,11 +405,7 @@
 				return 0, 0, err
 			}
 		}
-<<<<<<< HEAD
-		err = w.InsertOutput(ctx, txID, outputCount, assetID, typedOut, models.OutputTypesSECP2556K1Transfer, 0, nil, 0, chainID, false)
-=======
-		err = w.InsertOutput(ctx, txID, outputCount, assetID, typedOut, models.OutputTypesSECP2556K1Transfer, 0, nil, 0, chainID, stake)
->>>>>>> 99dd4659
+		err = w.InsertOutput(ctx, txID, outputCount, assetID, typedOut, models.OutputTypesSECP2556K1Transfer, 0, nil, 0, chainID, stake, false)
 		if err != nil {
 			return 0, 0, err
 		}
