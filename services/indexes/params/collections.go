// (c) 2020, Ava Labs, Inc. All rights reserved.
// See the file LICENSE for licensing terms.

package params

import (
	"errors"
	"net/url"
	"strconv"
	"strings"
	"time"

	"github.com/ava-labs/avalanchego/ids"
	"github.com/gocraft/dbr/v2"

	"github.com/ava-labs/ortelius/services/indexes/models"
)

const (
	TransactionSortDefault       TransactionSort = TransactionSortTimestampAsc
	TransactionSortTimestampAsc                  = "timestamp-asc"
	TransactionSortTimestampDesc                 = "timestamp-desc"
)

var (
	_ Param = &SearchParams{}
	_ Param = &AggregateParams{}
	_ Param = &ListTransactionsParams{}
	_ Param = &ListAssetsParams{}
	_ Param = &ListAddressesParams{}
	_ Param = &ListOutputsParams{}
)

type SearchParams struct {
	ListParams
	Query string
}

func (p *SearchParams) ForValues(q url.Values) error {
	err := p.ListParams.ForValues(q)
	if err != nil {
		return err
	}

	queryStrs, ok := q[KeySearchQuery]
	if ok || len(queryStrs) >= 1 {
		p.Query = queryStrs[0]
	} else {
		return errors.New("query required")
	}

	return nil
}

func (p *SearchParams) CacheKey() []string {
	return append(p.ListParams.CacheKey(), CacheKey(KeySearchQuery, p.Query))
}

type AggregateParams struct {
	ChainIDs     []string
	AssetID      *ids.ID
	StartTime    time.Time
	EndTime      time.Time
	IntervalSize time.Duration
	Version      int
}

func (p *AggregateParams) ForValues(q url.Values) (err error) {
	p.ChainIDs = q[KeyChainID]

	p.AssetID, err = GetQueryID(q, KeyAssetID)
	if err != nil {
		return err
	}

	p.StartTime, err = GetQueryTime(q, KeyStartTime)
	if err != nil {
		return err
	}

	p.EndTime, err = GetQueryTime(q, KeyEndTime)
	if err != nil {
		return err
	}

	if p.EndTime.IsZero() {
		p.EndTime = time.Now().UTC()
	}

	p.IntervalSize, err = GetQueryInterval(q, KeyIntervalSize)
	if err != nil {
		return err
	}

	p.Version = GetQueryVersion(q, KeyVersion)
	if err != nil {
		return err
	}

	return nil
}

func (p *AggregateParams) CacheKey() []string {
	k := make([]string, 0, 4)

	if p.AssetID != nil {
		k = append(k, CacheKey(KeyAssetID, p.AssetID.String()))
	}

	k = append(k,
		CacheKey(KeyStartTime, RoundTime(p.StartTime, time.Hour).Unix()),
		CacheKey(KeyEndTime, RoundTime(p.EndTime, time.Hour).Unix()),
		CacheKey(KeyIntervalSize, int64(p.IntervalSize.Seconds())),
		CacheKey(KeyChainID, strings.Join(p.ChainIDs, "|")),
		CacheKey(KeyVersion, int64(p.Version)),
	)

	return k
}

func (p *AggregateParams) Apply(b *dbr.SelectBuilder) *dbr.SelectBuilder {
	b.Where("avm_outputs.created_at >= ?", p.StartTime)
	b.Where("avm_outputs.created_at < ?", p.EndTime)

	if p.AssetID != nil {
		b.Where("avm_outputs.asset_id = ?", p.AssetID.String())
	}

	if len(p.ChainIDs) > 0 {
		b.Where("avm_outputs.chain_id = ?", p.ChainIDs)
	}

	return b
}

//
// List route params
//

type ListTransactionsParams struct {
	ListParams

	ID       *ids.ID
	ChainIDs []string

	Query string

	Addresses []ids.ShortID
	AssetID   *ids.ID

	StartTime time.Time
	EndTime   time.Time

	Sort TransactionSort
}

func (p *ListTransactionsParams) ForValues(q url.Values) error {
	err := p.ListParams.ForValues(q)
	if err != nil {
		return err
	}

	p.Sort = TransactionSortDefault
	sortBys, ok := q[KeySortBy]
	if ok && len(sortBys) >= 1 {
		p.Sort, _ = toTransactionSort(sortBys[0])
	}

	p.ID, err = GetQueryID(q, KeyID)
	if err != nil {
		return err
	}

	p.ChainIDs = q[KeyChainID]

	p.AssetID, err = GetQueryID(q, KeyAssetID)
	if err != nil {
		return err
	}

	addressStrs := q[KeyAddress]
	for _, addressStr := range addressStrs {
		addr, err := AddressFromString(addressStr)
		if err != nil {
			return err
		}
		p.Addresses = append(p.Addresses, addr)
	}

	p.StartTime, err = GetQueryTime(q, KeyStartTime)
	if err != nil {
		return err
	}

	p.EndTime, err = GetQueryTime(q, KeyEndTime)
	if err != nil {
		return err
	}

	return nil
}

func (p *ListTransactionsParams) CacheKey() []string {
	k := p.ListParams.CacheKey()
	k = append(k, CacheKey(KeySortBy, p.Sort))

	if p.ID != nil {
		k = append(k, CacheKey(KeyID, p.ID.String()))
	}

	if p.AssetID != nil {
		k = append(k, CacheKey(KeyAssetID, p.AssetID.String()))
	}

	for _, address := range p.Addresses {
		k = append(k, CacheKey(KeyAddress, address.String()))
	}

	k = append(k,
		CacheKey(KeyStartTime, RoundTime(p.StartTime, time.Hour).Unix()),
		CacheKey(KeyEndTime, RoundTime(p.EndTime, time.Hour).Unix()),
		CacheKey(KeyChainID, strings.Join(p.ChainIDs, "|")),
	)

	return k
}

func (p *ListTransactionsParams) Apply(b *dbr.SelectBuilder) *dbr.SelectBuilder {
	p.ListParams.Apply(b)

	if p.ID != nil {
		b = b.
			Where("avm_transactions.id = ?", p.ID.String()).
			Limit(1)
	}

<<<<<<< HEAD
	needOutputsJoin := len(p.Addresses) > 0 || p.AssetID != nil
	if needOutputsJoin {
		subquery := dbr.Select("avm_outputs.id",
			"avm_outputs.transaction_id",
			"avm_outputs_redeeming.redeeming_transaction_id").
			From("avm_outputs").
			LeftJoin("avm_outputs_redeeming", "avm_outputs.id = avm_outputs_redeeming.id").
			As("avm_outputs")

		b = b.LeftJoin(subquery, "(avm_outputs.transaction_id = avm_transactions.id OR avm_outputs.redeeming_transaction_id = avm_transactions.id)")
	}
=======
	var dosq bool
	subquery := dbr.Select("avm_outputs.transaction_id").
		From("avm_outputs").
		LeftJoin("avm_output_addresses", "avm_outputs.id = avm_output_addresses.output_id")
>>>>>>> 58b1b510

	if len(p.Addresses) > 0 {
		dosq = true
		addrs := make([]string, len(p.Addresses))
		for i, id := range p.Addresses {
			addrs[i] = id.String()
		}
		subquery = subquery.Where("avm_output_addresses.address IN ?", addrs)
	}

	if p.AssetID != nil {
		dosq = true
		subquery = subquery.Where("avm_outputs.asset_id = ?", p.AssetID.String())
	}

	if dosq {
		b = b.Where("avm_transactions.id in ?", subquery)
	}

	if !p.StartTime.IsZero() {
		b = b.Where("avm_transactions.created_at >= ?", p.StartTime)
	}
	if !p.EndTime.IsZero() {
		b = b.Where("avm_transactions.created_at <= ?", p.EndTime)
	}

	if p.Query != "" {
		b.Where(dbr.Like("avm_transactions.id", p.Query+"%"))
	}

	if len(p.ChainIDs) > 0 {
		b.Where("avm_transactions.chain_id = ?", p.ChainIDs)
	}

	return b
}

type ListAssetsParams struct {
	ListParams
	ID    *ids.ID
	Query string
	Alias string
}

func (p *ListAssetsParams) ForValue(q url.Values) error {
	err := p.ListParams.ForValues(q)
	if err != nil {
		return err
	}

	p.ID, err = GetQueryID(q, KeyID)
	if err != nil {
		return err
	}

	return nil
}

func (p *ListAssetsParams) CacheKey() []string {
	k := p.ListParams.CacheKey()

	if p.ID != nil {
		k = append(k, CacheKey(KeyID, p.ID.String()))
	}

	return k
}

func (p *ListAssetsParams) Apply(b *dbr.SelectBuilder) *dbr.SelectBuilder {
	p.ListParams.Apply(b)

	if p.ID != nil {
		b = b.
			Where("avm_assets.id = ?", p.ID.String()).
			Limit(1)
	}

	if p.Alias != "" {
		b = b.
			Where("avm_assets.alias = ?", p.Alias)
	}

	if p.Query != "" {
		b.Where(dbr.Or(
			dbr.Like("avm_assets.id", p.Query+"%"),
			dbr.Like("avm_assets.name", p.Query+"%"),
			dbr.Like("avm_assets.symbol", p.Query+"%"),
		))
	}

	return b
}

type ListAddressesParams struct {
	ListParams
	Address *ids.ShortID
	Query   string
	Version int
}

func (p *ListAddressesParams) ForValues(q url.Values) error {
	err := p.ListParams.ForValues(q)
	if err != nil {
		return err
	}

	p.Address, err = GetQueryAddress(q, KeyAddress)
	if err != nil {
		return err
	}

	if p.Address == nil && p.Query != "" {
		addr, err := AddressFromString(p.Query)
		if err != nil {
			return err
		}
		p.Address = &addr
	}

	p.Version = GetQueryVersion(q, KeyVersion)
	if err != nil {
		return err
	}

	return nil
}

func (p *ListAddressesParams) CacheKey() []string {
	k := p.ListParams.CacheKey()

	if p.Address != nil {
		k = append(k, CacheKey(KeyAddress, p.Address.String()))
	}

	k = append(k, CacheKey(KeyVersion, int64(p.Version)))

	return k
}

func (p *ListAddressesParams) Apply(b *dbr.SelectBuilder) *dbr.SelectBuilder {
	p.ListParams.Apply(b)

	if p.Address != nil {
		b = b.
			Where("avm_output_addresses.address = ?", p.Address.String()).
			Limit(1)
	}

	return b
}

type ListOutputsParams struct {
	ListParams
	ID        *ids.ID
	ChainIDs  []string
	Addresses []ids.ShortID
	Spent     *bool
	Query     string
}

func (p *ListOutputsParams) ForValues(q url.Values) error {
	err := p.ListParams.ForValues(q)
	if err != nil {
		return err
	}

	p.ID, err = GetQueryID(q, KeyID)
	if err != nil {
		return err
	}

	p.ChainIDs = q[KeyChainID]

	addressStrs := q[KeyAddress]
	for _, addressStr := range addressStrs {
		addr, err := AddressFromString(addressStr)
		if err != nil {
			return err
		}
		p.Addresses = append(p.Addresses, addr)
	}

	spentStrs, ok := q[KeySpent]
	if ok || len(spentStrs) >= 1 {
		b, err := strconv.ParseBool(spentStrs[0])
		if err != nil {
			return err
		}
		p.Spent = &b
	}

	return nil
}

func (p *ListOutputsParams) CacheKey() []string {
	k := p.ListParams.CacheKey()

	k = append(k, CacheKey(KeyChainID, strings.Join(p.ChainIDs, "|")))

	if p.ID != nil {
		k = append(k, CacheKey(KeyID, p.ID.String()))
	}

	for _, address := range p.Addresses {
		k = append(k, CacheKey(KeyAddress, address.String()))
	}

	if p.Spent != nil {
		k = append(k, CacheKey(KeySpent, *p.Spent))
	}

	if p.Query != "" {
		k = append(k, CacheKey(KeySearchQuery, p.Query))
	}

	return k
}

func (p *ListOutputsParams) Apply(b *dbr.SelectBuilder) *dbr.SelectBuilder {
	p.ListParams.Apply(b)

	if p.Spent != nil {
		if *p.Spent {
			b = b.Where("avm_outputs_redeeming.redeeming_transaction_id IS NOT NULL")
		} else {
			b = b.Where("avm_outputs_redeeming.redeeming_transaction_id IS NULL")
		}
	}

	if p.Addresses != nil {
		addrStrs := make([]string, len(p.Addresses))
		for i, addr := range p.Addresses {
			addrStrs[i] = addr.String()
		}
		b = b.LeftJoin("avm_output_addresses", "avm_outputs.id = avm_output_addresses.output_id").
			Where("avm_output_addresses.address IN ?", addrStrs)
	}

	if p.ID != nil {
		b = b.
			Where("avm_outputs.id = ?", p.ID.String()).
			Limit(1)
	}

	if p.Query != "" {
		b.Where(dbr.Like("avm_outputs.id", p.Query+"%"))
	}

	if len(p.ChainIDs) > 0 {
		b.Where("avm_outputs.chain_id = ?", p.ChainIDs)
	}

	return b
}

type ListBlocksParams struct {
	ListParams

	ID        *ids.ID
	Types     []models.BlockType
	StartTime time.Time
	EndTime   time.Time
	Sort      BlockSort
}

type ListValidatorsParams struct {
	ListParams

	ID           *ids.ID
	Subnets      []ids.ID
	Destinations []ids.ShortID
	StartTime    time.Time
	EndTime      time.Time
}

type ListChainsParams struct {
	ListParams

	ID      *ids.ID
	Subnets []ids.ID
	VMID    *ids.ID
}

type ListSubnetsParams struct {
	ListParams

	ID *ids.ID
}

//
// Sorting
//
type TransactionSort string

func toTransactionSort(s string) (TransactionSort, error) {
	switch s {
	case TransactionSortTimestampAsc:
		return TransactionSortTimestampAsc, nil
	case TransactionSortTimestampDesc:
		return TransactionSortTimestampDesc, nil
	}
	return TransactionSortDefault, ErrUndefinedSort
}

type BlockSort string<|MERGE_RESOLUTION|>--- conflicted
+++ resolved
@@ -234,24 +234,10 @@
 			Limit(1)
 	}
 
-<<<<<<< HEAD
-	needOutputsJoin := len(p.Addresses) > 0 || p.AssetID != nil
-	if needOutputsJoin {
-		subquery := dbr.Select("avm_outputs.id",
-			"avm_outputs.transaction_id",
-			"avm_outputs_redeeming.redeeming_transaction_id").
-			From("avm_outputs").
-			LeftJoin("avm_outputs_redeeming", "avm_outputs.id = avm_outputs_redeeming.id").
-			As("avm_outputs")
-
-		b = b.LeftJoin(subquery, "(avm_outputs.transaction_id = avm_transactions.id OR avm_outputs.redeeming_transaction_id = avm_transactions.id)")
-	}
-=======
 	var dosq bool
 	subquery := dbr.Select("avm_outputs.transaction_id").
 		From("avm_outputs").
 		LeftJoin("avm_output_addresses", "avm_outputs.id = avm_output_addresses.output_id")
->>>>>>> 58b1b510
 
 	if len(p.Addresses) > 0 {
 		dosq = true
