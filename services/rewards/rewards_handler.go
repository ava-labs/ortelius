package rewards

import (
	"context"
	"fmt"
	"time"

	"github.com/ava-labs/avalanchego/api"
	"github.com/ava-labs/avalanchego/ids"
	"github.com/ava-labs/avalanchego/utils/formatting"
	avalancheGoAvax "github.com/ava-labs/avalanchego/vms/components/avax"
	"github.com/ava-labs/avalanchego/vms/platformvm"
	"github.com/ava-labs/ortelius/services"
	"github.com/ava-labs/ortelius/services/idb"
	"github.com/ava-labs/ortelius/services/indexes/avax"
	"github.com/ava-labs/ortelius/services/indexes/models"
	"github.com/ava-labs/ortelius/services/servicesconn"
	"github.com/ava-labs/ortelius/services/servicesctrl"
)

type Handler struct {
	client      *platformvm.Client
	conns       *servicesconn.Connections
	perist      idb.Persist
	avaxAssetID ids.ID
	writer      *avax.Writer
	cid         ids.ID
	doneCh      chan struct{}
}

func (r *Handler) Start(sc *servicesctrl.Control) error {
	conns, err := sc.DatabaseOnly()
	if err != nil {
		return err
	}
	go r.runTicker(sc, conns)
	return nil
}

func (r *Handler) Close() {
	close(r.doneCh)
}

func (r *Handler) runTicker(sc *servicesctrl.Control, conns *servicesconn.Connections) {
<<<<<<< HEAD
	sc.Log.Info("start")
	defer func() {
		sc.Log.Info("stop")
	}()

	ticker := time.NewTicker(1 * time.Second)
=======
	ticker := time.NewTicker(5 * time.Second)
>>>>>>> ae237a96

	r.doneCh = make(chan struct{}, 1)

	r.conns = conns
	r.client = platformvm.NewClient(sc.ServicesCfg.AvalancheGO, 1*time.Minute)
	r.perist = idb.NewPersist()

	r.avaxAssetID = sc.GenesisContainer.AvaxAssetID

	r.cid = ids.Empty
	r.writer = avax.NewWriter(r.cid.String(), r.avaxAssetID)

	defer func() {
		ticker.Stop()
		_ = conns.Close()
	}()

	for {
		select {
		case <-ticker.C:
			err := r.processRewards()
			if err != nil {
				sc.Log.Error("process rewards %s", err)
			}
		case <-r.doneCh:
			return
		}
	}
}

func (r *Handler) processRewards() error {
	job := r.conns.QuietStream().NewJob("rewards-handler")
	sess := r.conns.DB().NewSessionForEventReceiver(job)

	ctx := context.Background()

	var err error

	type RewardTx struct {
		ID        string
		Txid      string
		Type      models.BlockType
		CreatedAt time.Time
	}
	var reardsTxs []RewardTx
	_, err = sess.Select(
		idb.TableRewards+".id",
		idb.TableRewards+".txid",
		idb.TablePvmBlocks+".type",
		idb.TableRewards+".created_at",
	).
		From(idb.TableRewards).
		Join(idb.TablePvmBlocks, idb.TableRewards+".block_id = "+idb.TablePvmBlocks+".parent_id").
		Where(idb.TableRewards+".processed = ? and "+idb.TableRewards+".created_at < ?", 0, time.Now().Add(-3*time.Second)).
		LoadContext(ctx, &reardsTxs)
	if err != nil {
		return err
	}
	if len(reardsTxs) == 0 {
		return nil
	}

	for _, rewardTx := range reardsTxs {
		if rewardTx.Type == models.BlockTypeAbort {
			err = r.markRewardProcessed(rewardTx.ID)
			if err != nil {
				return err
			}
			continue
		}

		id, err := ids.FromString(rewardTx.Txid)
		if err != nil {
			return err
		}
		var rewardsUtxos [][]byte
		arg := &api.GetTxArgs{TxID: id, Encoding: formatting.Hex}
		rewardsUtxos, err = r.client.GetRewardUTXOs(arg)
		if err != nil {
			return err
		}

		if len(rewardsUtxos) == 0 {
			return fmt.Errorf("no rewards %s", rewardTx.Txid)
		}

		err = r.processRewardUtxos(rewardsUtxos, rewardTx.CreatedAt)
		if err != nil {
			return err
		}

		err = r.markRewardProcessed(rewardTx.ID)
		if err != nil {
			return err
		}
	}

	return nil
}

func (r *Handler) processRewardUtxos(rewardsUtxos [][]byte, createdAt time.Time) error {
	job := r.conns.StreamDBDedup().NewJob("rewards-handler-persist")
	sess := r.conns.DB().NewSessionForEventReceiver(job)

	dbTx, err := sess.Begin()
	if err != nil {
		return err
	}
	defer dbTx.RollbackUnlessCommitted()

	ctx := context.Background()

	for _, reawrdUtxo := range rewardsUtxos {
		var utxo *avalancheGoAvax.UTXO
		_, err = platformvm.Codec.Unmarshal(reawrdUtxo, &utxo)
		if err != nil {
			return err
		}

		cCtx := services.NewConsumerContext(ctx, job, sess, createdAt.Unix(), int64(createdAt.Nanosecond()), r.perist)

		_, _, err = r.writer.ProcessStateOut(
			cCtx,
			utxo.Out,
			utxo.TxID,
			utxo.OutputIndex,
			utxo.AssetID(),
			0,
			0,
			r.cid.String(),
			false,
			false,
		)
		if err != nil {
			return err
		}
	}

	return dbTx.Commit()
}

func (r *Handler) markRewardProcessed(id string) error {
	job := r.conns.StreamDBDedup().NewJob("rewards-handler")
	sess := r.conns.DB().NewSessionForEventReceiver(job)

	ctx := context.Background()

	reward := &idb.Rewards{
		ID:        id,
		Processed: 1,
	}

	return r.perist.UpdateRewardsProcessed(ctx, sess, reward)
}<|MERGE_RESOLUTION|>--- conflicted
+++ resolved
@@ -42,16 +42,12 @@
 }
 
 func (r *Handler) runTicker(sc *servicesctrl.Control, conns *servicesconn.Connections) {
-<<<<<<< HEAD
 	sc.Log.Info("start")
 	defer func() {
 		sc.Log.Info("stop")
 	}()
 
-	ticker := time.NewTicker(1 * time.Second)
-=======
 	ticker := time.NewTicker(5 * time.Second)
->>>>>>> ae237a96
 
 	r.doneCh = make(chan struct{}, 1)
 
