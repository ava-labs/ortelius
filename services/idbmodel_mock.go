package services

import (
	"context"
	"sync"

	"github.com/gocraft/dbr/v2"
)

type MockPersist struct {
	lock                           sync.RWMutex
	Transactions                   map[string]*Transactions
	Outputs                        map[string]*Outputs
	OutputsRedeeming               map[string]*OutputsRedeeming
	CvmTransactions                map[string]*CvmTransactions
	CvmTransactionsTxdata          map[string]*CvmTransactionsTxdata
	CvmAddresses                   map[string]*CvmAddresses
	TransactionsValidator          map[string]*TransactionsValidator
	TransactionsBlock              map[string]*TransactionsBlock
	Rewards                        map[string]*Rewards
	Addresses                      map[string]*Addresses
	AddressChain                   map[string]*AddressChain
	OutputAddresses                map[string]*OutputAddresses
	Assets                         map[string]*Assets
	TransactionsEpoch              map[string]*TransactionsEpoch
	PvmBlocks                      map[string]*PvmBlocks
	AddressBech32                  map[string]*AddressBech32
	OutputAddressAccumulateOut     map[string]*OutputAddressAccumulate
	OutputAddressAccumulateIn      map[string]*OutputAddressAccumulate
	OutputTxsAccumulate            map[string]*OutputTxsAccumulate
	AccumulateBalancesReceived     map[string]*AccumulateBalancesAmount
	AccumulateBalancesSent         map[string]*AccumulateBalancesAmount
	AccumulateBalancesTransactions map[string]*AccumulateBalancesTransactions
<<<<<<< HEAD
	OutputsRewards                 map[string]*OutputsRewards
=======
	TxPool                         map[string]*TxPool
>>>>>>> f2679c83
}

func NewPersistMock() *MockPersist {
	return &MockPersist{
		Transactions:                   make(map[string]*Transactions),
		Outputs:                        make(map[string]*Outputs),
		OutputsRedeeming:               make(map[string]*OutputsRedeeming),
		CvmTransactions:                make(map[string]*CvmTransactions),
		CvmTransactionsTxdata:          make(map[string]*CvmTransactionsTxdata),
		CvmAddresses:                   make(map[string]*CvmAddresses),
		TransactionsValidator:          make(map[string]*TransactionsValidator),
		TransactionsBlock:              make(map[string]*TransactionsBlock),
		Rewards:                        make(map[string]*Rewards),
		Addresses:                      make(map[string]*Addresses),
		AddressChain:                   make(map[string]*AddressChain),
		OutputAddresses:                make(map[string]*OutputAddresses),
		Assets:                         make(map[string]*Assets),
		TransactionsEpoch:              make(map[string]*TransactionsEpoch),
		PvmBlocks:                      make(map[string]*PvmBlocks),
		AddressBech32:                  make(map[string]*AddressBech32),
		OutputAddressAccumulateOut:     make(map[string]*OutputAddressAccumulate),
		OutputAddressAccumulateIn:      make(map[string]*OutputAddressAccumulate),
		OutputTxsAccumulate:            make(map[string]*OutputTxsAccumulate),
		AccumulateBalancesReceived:     make(map[string]*AccumulateBalancesAmount),
		AccumulateBalancesSent:         make(map[string]*AccumulateBalancesAmount),
		AccumulateBalancesTransactions: make(map[string]*AccumulateBalancesTransactions),
<<<<<<< HEAD
		OutputsRewards:                 make(map[string]*OutputsRewards),
=======
		TxPool:                         make(map[string]*TxPool),
>>>>>>> f2679c83
	}
}

func (m *MockPersist) QueryTransactions(ctx context.Context, runner dbr.SessionRunner, v *Transactions) (*Transactions, error) {
	m.lock.RLock()
	defer m.lock.RUnlock()
	if v, present := m.Transactions[v.ID]; present {
		return v, nil
	}
	return nil, nil
}

func (m *MockPersist) InsertTransactions(ctx context.Context, runner dbr.SessionRunner, v *Transactions, b bool) error {
	m.lock.Lock()
	defer m.lock.Unlock()
	nv := &Transactions{}
	*nv = *v
	m.Transactions[v.ID] = nv
	return nil
}

func (m *MockPersist) QueryOutputsRedeeming(ctx context.Context, runner dbr.SessionRunner, v *OutputsRedeeming) (*OutputsRedeeming, error) {
	m.lock.RLock()
	defer m.lock.RUnlock()
	if v, present := m.OutputsRedeeming[v.ID]; present {
		return v, nil
	}
	return nil, nil
}

func (m *MockPersist) InsertOutputsRedeeming(ctx context.Context, runner dbr.SessionRunner, v *OutputsRedeeming, b bool) error {
	m.lock.Lock()
	defer m.lock.Unlock()
	nv := &OutputsRedeeming{}
	*nv = *v
	m.OutputsRedeeming[v.ID] = nv
	return nil
}

func (m *MockPersist) QueryOutputs(ctx context.Context, runner dbr.SessionRunner, v *Outputs) (*Outputs, error) {
	m.lock.RLock()
	defer m.lock.RUnlock()
	if v, present := m.Outputs[v.ID]; present {
		return v, nil
	}
	return nil, nil
}

func (m *MockPersist) InsertOutputs(ctx context.Context, runner dbr.SessionRunner, v *Outputs, b bool) error {
	m.lock.Lock()
	defer m.lock.Unlock()
	nv := &Outputs{}
	*nv = *v
	m.Outputs[v.ID] = nv
	return nil
}

func (m *MockPersist) QueryAssets(ctx context.Context, runner dbr.SessionRunner, v *Assets) (*Assets, error) {
	m.lock.RLock()
	defer m.lock.RUnlock()
	if v, present := m.Assets[v.ID]; present {
		return v, nil
	}
	return nil, nil
}

func (m *MockPersist) InsertAssets(ctx context.Context, runner dbr.SessionRunner, v *Assets, b bool) error {
	m.lock.Lock()
	defer m.lock.Unlock()
	nv := &Assets{}
	*nv = *v
	m.Assets[v.ID] = nv
	return nil
}

func (m *MockPersist) QueryAddresses(ctx context.Context, runner dbr.SessionRunner, v *Addresses) (*Addresses, error) {
	m.lock.RLock()
	defer m.lock.RUnlock()
	if v, present := m.Addresses[v.Address]; present {
		return v, nil
	}
	return nil, nil
}

func (m *MockPersist) InsertAddresses(ctx context.Context, runner dbr.SessionRunner, v *Addresses, b bool) error {
	m.lock.Lock()
	defer m.lock.Unlock()
	nv := &Addresses{}
	*nv = *v
	m.Addresses[v.Address] = nv
	return nil
}

func (m *MockPersist) QueryAddressChain(ctx context.Context, runner dbr.SessionRunner, v *AddressChain) (*AddressChain, error) {
	m.lock.RLock()
	defer m.lock.RUnlock()
	if v, present := m.AddressChain[v.Address+":"+v.ChainID]; present {
		return v, nil
	}
	return nil, nil
}

func (m *MockPersist) InsertAddressChain(ctx context.Context, runner dbr.SessionRunner, v *AddressChain, b bool) error {
	m.lock.Lock()
	defer m.lock.Unlock()
	nv := &AddressChain{}
	*nv = *v
	m.AddressChain[v.Address+":"+v.ChainID] = nv
	return nil
}

func (m *MockPersist) QueryOutputAddresses(ctx context.Context, runner dbr.SessionRunner, v *OutputAddresses) (*OutputAddresses, error) {
	m.lock.RLock()
	defer m.lock.RUnlock()
	if v, present := m.OutputAddresses[v.OutputID+":"+v.Address]; present {
		return v, nil
	}
	return nil, nil
}

func (m *MockPersist) InsertOutputAddresses(ctx context.Context, runner dbr.SessionRunner, v *OutputAddresses, b bool) error {
	m.lock.Lock()
	defer m.lock.Unlock()
	nv := &OutputAddresses{}
	*nv = *v
	m.OutputAddresses[v.OutputID+":"+v.Address] = nv
	return nil
}

func (m *MockPersist) UpdateOutputAddresses(ctx context.Context, runner dbr.SessionRunner, v *OutputAddresses) error {
	m.lock.Lock()
	defer m.lock.Unlock()
	if fv, present := m.OutputAddresses[v.OutputID+":"+v.Address]; present {
		fv.RedeemingSignature = v.RedeemingSignature
	}
	return nil
}

func (m *MockPersist) QueryTransactionsEpoch(ctx context.Context, runner dbr.SessionRunner, v *TransactionsEpoch) (*TransactionsEpoch, error) {
	m.lock.RLock()
	defer m.lock.RUnlock()
	if v, present := m.TransactionsEpoch[v.ID]; present {
		return v, nil
	}
	return nil, nil
}

func (m *MockPersist) InsertTransactionsEpoch(ctx context.Context, runner dbr.SessionRunner, v *TransactionsEpoch, b bool) error {
	m.lock.Lock()
	defer m.lock.Unlock()
	nv := &TransactionsEpoch{}
	*nv = *v
	m.TransactionsEpoch[v.ID] = nv
	return nil
}

func (m *MockPersist) QueryCvmAddresses(ctx context.Context, runner dbr.SessionRunner, v *CvmAddresses) (*CvmAddresses, error) {
	m.lock.RLock()
	defer m.lock.RUnlock()
	if v, present := m.CvmAddresses[v.ID]; present {
		return v, nil
	}
	return nil, nil
}

func (m *MockPersist) InsertCvmAddresses(ctx context.Context, runner dbr.SessionRunner, v *CvmAddresses, b bool) error {
	m.lock.Lock()
	defer m.lock.Unlock()
	nv := &CvmAddresses{}
	*nv = *v
	m.CvmAddresses[v.ID] = nv
	return nil
}

func (m *MockPersist) QueryCvmTransactions(ctx context.Context, runner dbr.SessionRunner, v *CvmTransactions) (*CvmTransactions, error) {
	m.lock.RLock()
	defer m.lock.RUnlock()
	if v, present := m.CvmTransactions[v.ID]; present {
		return v, nil
	}
	return nil, nil
}

func (m *MockPersist) InsertCvmTransactions(ctx context.Context, runner dbr.SessionRunner, v *CvmTransactions, b bool) error {
	m.lock.Lock()
	defer m.lock.Unlock()
	nv := &CvmTransactions{}
	*nv = *v
	m.CvmTransactions[v.ID] = nv
	return nil
}

func (m *MockPersist) QueryCvmTransactionsTxdata(ctx context.Context, runner dbr.SessionRunner, v *CvmTransactionsTxdata) (*CvmTransactionsTxdata, error) {
	m.lock.RLock()
	defer m.lock.RUnlock()
	if v, present := m.CvmTransactionsTxdata[v.Hash]; present {
		return v, nil
	}
	return nil, nil
}

func (m *MockPersist) InsertCvmTransactionsTxdata(ctx context.Context, runner dbr.SessionRunner, v *CvmTransactionsTxdata, b bool) error {
	m.lock.Lock()
	defer m.lock.Unlock()
	nv := &CvmTransactionsTxdata{}
	*nv = *v
	m.CvmTransactionsTxdata[v.Hash] = nv
	return nil
}

func (m *MockPersist) QueryPvmBlocks(ctx context.Context, runner dbr.SessionRunner, v *PvmBlocks) (*PvmBlocks, error) {
	m.lock.RLock()
	defer m.lock.RUnlock()
	if v, present := m.PvmBlocks[v.ID]; present {
		return v, nil
	}
	return nil, nil
}

func (m *MockPersist) InsertPvmBlocks(ctx context.Context, runner dbr.SessionRunner, v *PvmBlocks, b bool) error {
	m.lock.Lock()
	defer m.lock.Unlock()
	nv := &PvmBlocks{}
	*nv = *v
	m.PvmBlocks[v.ID] = nv
	return nil
}

func (m *MockPersist) QueryRewards(ctx context.Context, runner dbr.SessionRunner, v *Rewards) (*Rewards, error) {
	m.lock.RLock()
	defer m.lock.RUnlock()
	if v, present := m.Rewards[v.ID]; present {
		return v, nil
	}
	return nil, nil
}

func (m *MockPersist) InsertRewards(ctx context.Context, runner dbr.SessionRunner, v *Rewards, b bool) error {
	m.lock.Lock()
	defer m.lock.Unlock()
	nv := &Rewards{}
	*nv = *v
	m.Rewards[v.ID] = nv
	return nil
}

func (m *MockPersist) QueryTransactionsValidator(ctx context.Context, runner dbr.SessionRunner, v *TransactionsValidator) (*TransactionsValidator, error) {
	m.lock.RLock()
	defer m.lock.RUnlock()
	if v, present := m.TransactionsValidator[v.ID]; present {
		return v, nil
	}
	return nil, nil
}

func (m *MockPersist) InsertTransactionsValidator(ctx context.Context, runner dbr.SessionRunner, v *TransactionsValidator, b bool) error {
	m.lock.Lock()
	defer m.lock.Unlock()
	nv := &TransactionsValidator{}
	*nv = *v
	m.TransactionsValidator[v.ID] = nv
	return nil
}

func (m *MockPersist) QueryTransactionsBlock(ctx context.Context, runner dbr.SessionRunner, v *TransactionsBlock) (*TransactionsBlock, error) {
	m.lock.RLock()
	defer m.lock.RUnlock()
	if v, present := m.TransactionsBlock[v.ID]; present {
		return v, nil
	}
	return nil, nil
}

func (m *MockPersist) InsertTransactionsBlock(ctx context.Context, runner dbr.SessionRunner, v *TransactionsBlock, b bool) error {
	m.lock.Lock()
	defer m.lock.Unlock()
	nv := &TransactionsBlock{}
	*nv = *v
	m.TransactionsBlock[v.ID] = nv
	return nil
}

func (m *MockPersist) QueryAddressBech32(ctx context.Context, runner dbr.SessionRunner, v *AddressBech32) (*AddressBech32, error) {
	m.lock.RLock()
	defer m.lock.RUnlock()
	if v, present := m.AddressBech32[v.Address]; present {
		return v, nil
	}
	return nil, nil
}

func (m *MockPersist) InsertAddressBech32(ctx context.Context, runner dbr.SessionRunner, v *AddressBech32, b bool) error {
	m.lock.Lock()
	defer m.lock.Unlock()
	nv := &AddressBech32{}
	*nv = *v
	m.AddressBech32[v.Address] = nv
	return nil
}

func (m *MockPersist) QueryOutputAddressAccumulateOut(ctx context.Context, runner dbr.SessionRunner, v *OutputAddressAccumulate) (*OutputAddressAccumulate, error) {
	m.lock.RLock()
	defer m.lock.RUnlock()
	if v, present := m.OutputAddressAccumulateOut[v.ID]; present {
		return v, nil
	}
	return nil, nil
}

func (m *MockPersist) InsertOutputAddressAccumulateOut(ctx context.Context, runner dbr.SessionRunner, v *OutputAddressAccumulate) error {
	m.lock.Lock()
	defer m.lock.Unlock()
	nv := &OutputAddressAccumulate{}
	*nv = *v
	m.OutputAddressAccumulateOut[v.ID] = nv
	return nil
}

func (m *MockPersist) QueryOutputAddressAccumulateIn(ctx context.Context, runner dbr.SessionRunner, v *OutputAddressAccumulate) (*OutputAddressAccumulate, error) {
	m.lock.RLock()
	defer m.lock.RUnlock()
	if v, present := m.OutputAddressAccumulateIn[v.ID]; present {
		return v, nil
	}
	return nil, nil
}

func (m *MockPersist) InsertOutputAddressAccumulateIn(ctx context.Context, runner dbr.SessionRunner, v *OutputAddressAccumulate) error {
	m.lock.Lock()
	defer m.lock.Unlock()
	nv := &OutputAddressAccumulate{}
	*nv = *v
	m.OutputAddressAccumulateIn[v.ID] = nv
	return nil
}

func (m *MockPersist) QueryOutputTxsAccumulate(ctx context.Context, runner dbr.SessionRunner, v *OutputTxsAccumulate) (*OutputTxsAccumulate, error) {
	m.lock.RLock()
	defer m.lock.RUnlock()
	if v, present := m.OutputTxsAccumulate[v.ID]; present {
		return v, nil
	}
	return nil, nil
}

func (m *MockPersist) InsertOutputTxsAccumulate(ctx context.Context, runner dbr.SessionRunner, v *OutputTxsAccumulate) error {
	m.lock.Lock()
	defer m.lock.Unlock()
	nv := &OutputTxsAccumulate{}
	*nv = *v
	m.OutputTxsAccumulate[v.ID] = nv
	return nil
}

func (m *MockPersist) QueryAccumulateBalancesReceived(ctx context.Context, runner dbr.SessionRunner, v *AccumulateBalancesAmount) (*AccumulateBalancesAmount, error) {
	m.lock.RLock()
	defer m.lock.RUnlock()
	if v, present := m.AccumulateBalancesReceived[v.ID]; present {
		return v, nil
	}
	return nil, nil
}

func (m *MockPersist) InsertAccumulateBalancesReceived(ctx context.Context, runner dbr.SessionRunner, v *AccumulateBalancesAmount) error {
	m.lock.Lock()
	defer m.lock.Unlock()
	nv := &AccumulateBalancesAmount{}
	*nv = *v
	m.AccumulateBalancesReceived[v.ID] = nv
	return nil
}

func (m *MockPersist) QueryAccumulateBalancesSent(ctx context.Context, runner dbr.SessionRunner, v *AccumulateBalancesAmount) (*AccumulateBalancesAmount, error) {
	m.lock.RLock()
	defer m.lock.RUnlock()
	if v, present := m.AccumulateBalancesSent[v.ID]; present {
		return v, nil
	}
	return nil, nil
}

func (m *MockPersist) InsertAccumulateBalancesSent(ctx context.Context, runner dbr.SessionRunner, v *AccumulateBalancesAmount) error {
	m.lock.Lock()
	defer m.lock.Unlock()
	nv := &AccumulateBalancesAmount{}
	*nv = *v
	m.AccumulateBalancesSent[v.ID] = nv
	return nil
}

func (m *MockPersist) QueryAccumulateBalancesTransactions(ctx context.Context, runner dbr.SessionRunner, v *AccumulateBalancesTransactions) (*AccumulateBalancesTransactions, error) {
	m.lock.RLock()
	defer m.lock.RUnlock()
	if v, present := m.AccumulateBalancesTransactions[v.ID]; present {
		return v, nil
	}
	return nil, nil
}

func (m *MockPersist) InsertAccumulateBalancesTransactions(ctx context.Context, runner dbr.SessionRunner, v *AccumulateBalancesTransactions) error {
	m.lock.Lock()
	defer m.lock.Unlock()
	nv := &AccumulateBalancesTransactions{}
	*nv = *v
	m.AccumulateBalancesTransactions[v.ID] = nv
	return nil
}

<<<<<<< HEAD
func (m *MockPersist) QueryOutputsRewards(ctx context.Context, runner dbr.SessionRunner, v *OutputsRewards) (*OutputsRewards, error) {
	m.lock.RLock()
	defer m.lock.RUnlock()
	if v, present := m.OutputsRewards[v.ID]; present {
=======
func (m *MockPersist) QueryTxPool(ctx context.Context, runner dbr.SessionRunner, v *TxPool) (*TxPool, error) {
	m.lock.RLock()
	defer m.lock.RUnlock()
	if v, present := m.TxPool[v.ID]; present {
>>>>>>> f2679c83
		return v, nil
	}
	return nil, nil
}

<<<<<<< HEAD
func (m *MockPersist) InsertOutputsRewards(ctx context.Context, runner dbr.SessionRunner, v *OutputsRewards, b bool) error {
	m.lock.Lock()
	defer m.lock.Unlock()
	nv := &OutputsRewards{}
	*nv = *v
	m.OutputsRewards[v.ID] = nv
=======
func (m *MockPersist) InsertTxPool(ctx context.Context, runner dbr.SessionRunner, v *TxPool) error {
	m.lock.Lock()
	defer m.lock.Unlock()
	nv := &TxPool{}
	*nv = *v
	m.TxPool[v.ID] = nv
	return nil
}

func (m *MockPersist) UpdateTxPoolStatus(ctx context.Context, runner dbr.SessionRunner, v *TxPool) error {
	m.lock.RLock()
	defer m.lock.RUnlock()
	if fv, present := m.TxPool[v.ID]; present {
		fv.Processed = v.Processed
	}
>>>>>>> f2679c83
	return nil
}<|MERGE_RESOLUTION|>--- conflicted
+++ resolved
@@ -31,11 +31,8 @@
 	AccumulateBalancesReceived     map[string]*AccumulateBalancesAmount
 	AccumulateBalancesSent         map[string]*AccumulateBalancesAmount
 	AccumulateBalancesTransactions map[string]*AccumulateBalancesTransactions
-<<<<<<< HEAD
 	OutputsRewards                 map[string]*OutputsRewards
-=======
 	TxPool                         map[string]*TxPool
->>>>>>> f2679c83
 }
 
 func NewPersistMock() *MockPersist {
@@ -62,11 +59,8 @@
 		AccumulateBalancesReceived:     make(map[string]*AccumulateBalancesAmount),
 		AccumulateBalancesSent:         make(map[string]*AccumulateBalancesAmount),
 		AccumulateBalancesTransactions: make(map[string]*AccumulateBalancesTransactions),
-<<<<<<< HEAD
 		OutputsRewards:                 make(map[string]*OutputsRewards),
-=======
 		TxPool:                         make(map[string]*TxPool),
->>>>>>> f2679c83
 	}
 }
 
@@ -475,30 +469,33 @@
 	return nil
 }
 
-<<<<<<< HEAD
 func (m *MockPersist) QueryOutputsRewards(ctx context.Context, runner dbr.SessionRunner, v *OutputsRewards) (*OutputsRewards, error) {
 	m.lock.RLock()
 	defer m.lock.RUnlock()
 	if v, present := m.OutputsRewards[v.ID]; present {
-=======
+		return v, nil
+	}
+	return nil, nil
+}
+
+func (m *MockPersist) InsertOutputsRewards(ctx context.Context, runner dbr.SessionRunner, v *OutputsRewards, b bool) error {
+	m.lock.Lock()
+	defer m.lock.Unlock()
+	nv := &OutputsRewards{}
+	*nv = *v
+	m.OutputsRewards[v.ID] = nv
+	return nil
+}
+
 func (m *MockPersist) QueryTxPool(ctx context.Context, runner dbr.SessionRunner, v *TxPool) (*TxPool, error) {
 	m.lock.RLock()
 	defer m.lock.RUnlock()
 	if v, present := m.TxPool[v.ID]; present {
->>>>>>> f2679c83
-		return v, nil
-	}
-	return nil, nil
-}
-
-<<<<<<< HEAD
-func (m *MockPersist) InsertOutputsRewards(ctx context.Context, runner dbr.SessionRunner, v *OutputsRewards, b bool) error {
-	m.lock.Lock()
-	defer m.lock.Unlock()
-	nv := &OutputsRewards{}
-	*nv = *v
-	m.OutputsRewards[v.ID] = nv
-=======
+		return v, nil
+	}
+	return nil, nil
+}
+
 func (m *MockPersist) InsertTxPool(ctx context.Context, runner dbr.SessionRunner, v *TxPool) error {
 	m.lock.Lock()
 	defer m.lock.Unlock()
@@ -514,6 +511,5 @@
 	if fv, present := m.TxPool[v.ID]; present {
 		fv.Processed = v.Processed
 	}
->>>>>>> f2679c83
 	return nil
 }