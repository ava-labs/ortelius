package services

import (
	"context"
	"fmt"
	"sync"

	"github.com/gocraft/dbr/v2"
)

type MockPersist struct {
	lock                             sync.RWMutex
	Transactions                     map[string]*Transactions
	Outputs                          map[string]*Outputs
	OutputsRedeeming                 map[string]*OutputsRedeeming
	CvmTransactions                  map[string]*CvmTransactions
	CvmTransactionsTxdata            map[string]*CvmTransactionsTxdata
	CvmBlocks                        map[string]*CvmBlocks
	CvmAddresses                     map[string]*CvmAddresses
	TransactionsValidator            map[string]*TransactionsValidator
	TransactionsBlock                map[string]*TransactionsBlock
	Rewards                          map[string]*Rewards
	Addresses                        map[string]*Addresses
	AddressChain                     map[string]*AddressChain
	OutputAddresses                  map[string]*OutputAddresses
	Assets                           map[string]*Assets
	TransactionsEpoch                map[string]*TransactionsEpoch
	PvmBlocks                        map[string]*PvmBlocks
	AddressBech32                    map[string]*AddressBech32
	OutputAddressAccumulateOut       map[string]*OutputAddressAccumulate
	OutputAddressAccumulateIn        map[string]*OutputAddressAccumulate
	OutputTxsAccumulate              map[string]*OutputTxsAccumulate
	AccumulateBalancesReceived       map[string]*AccumulateBalancesAmount
	AccumulateBalancesSent           map[string]*AccumulateBalancesAmount
	AccumulateBalancesTransactions   map[string]*AccumulateBalancesTransactions
	TransactionsRewardsOwnersAddress map[string]*TransactionsRewardsOwnersAddress
	TransactionsRewardsOwnersOutputs map[string]*TransactionsRewardsOwnersOutputs
	TransactionsRewardsOwners        map[string]*TransactionsRewardsOwners
	TxPool                           map[string]*TxPool
	KeyValueStore                    map[string]*KeyValueStore
	CvmTransactionsTxdataTrace       map[string]*CvmTransactionsTxdataTrace
<<<<<<< HEAD
	NodeIndex                        map[string]*NodeIndex
=======
	CvmLogs                          map[string]*CvmLogs
>>>>>>> fa427627
}

func NewPersistMock() *MockPersist {
	return &MockPersist{
		Transactions:                     make(map[string]*Transactions),
		Outputs:                          make(map[string]*Outputs),
		OutputsRedeeming:                 make(map[string]*OutputsRedeeming),
		CvmTransactions:                  make(map[string]*CvmTransactions),
		CvmTransactionsTxdata:            make(map[string]*CvmTransactionsTxdata),
		CvmBlocks:                        make(map[string]*CvmBlocks),
		CvmAddresses:                     make(map[string]*CvmAddresses),
		TransactionsValidator:            make(map[string]*TransactionsValidator),
		TransactionsBlock:                make(map[string]*TransactionsBlock),
		Rewards:                          make(map[string]*Rewards),
		Addresses:                        make(map[string]*Addresses),
		AddressChain:                     make(map[string]*AddressChain),
		OutputAddresses:                  make(map[string]*OutputAddresses),
		Assets:                           make(map[string]*Assets),
		TransactionsEpoch:                make(map[string]*TransactionsEpoch),
		PvmBlocks:                        make(map[string]*PvmBlocks),
		AddressBech32:                    make(map[string]*AddressBech32),
		OutputAddressAccumulateOut:       make(map[string]*OutputAddressAccumulate),
		OutputAddressAccumulateIn:        make(map[string]*OutputAddressAccumulate),
		OutputTxsAccumulate:              make(map[string]*OutputTxsAccumulate),
		AccumulateBalancesReceived:       make(map[string]*AccumulateBalancesAmount),
		AccumulateBalancesSent:           make(map[string]*AccumulateBalancesAmount),
		AccumulateBalancesTransactions:   make(map[string]*AccumulateBalancesTransactions),
		TransactionsRewardsOwners:        make(map[string]*TransactionsRewardsOwners),
		TransactionsRewardsOwnersAddress: make(map[string]*TransactionsRewardsOwnersAddress),
		TransactionsRewardsOwnersOutputs: make(map[string]*TransactionsRewardsOwnersOutputs),
		TxPool:                           make(map[string]*TxPool),
		KeyValueStore:                    make(map[string]*KeyValueStore),
		CvmTransactionsTxdataTrace:       make(map[string]*CvmTransactionsTxdataTrace),
<<<<<<< HEAD
		NodeIndex:                        make(map[string]*NodeIndex),
=======
		CvmLogs:                          make(map[string]*CvmLogs),
>>>>>>> fa427627
	}
}

func (m *MockPersist) QueryTransactions(ctx context.Context, runner dbr.SessionRunner, v *Transactions) (*Transactions, error) {
	m.lock.RLock()
	defer m.lock.RUnlock()
	if v, present := m.Transactions[v.ID]; present {
		return v, nil
	}
	return nil, nil
}

func (m *MockPersist) InsertTransactions(ctx context.Context, runner dbr.SessionRunner, v *Transactions, b bool) error {
	m.lock.Lock()
	defer m.lock.Unlock()
	nv := &Transactions{}
	*nv = *v
	m.Transactions[v.ID] = nv
	return nil
}

func (m *MockPersist) QueryOutputsRedeeming(ctx context.Context, runner dbr.SessionRunner, v *OutputsRedeeming) (*OutputsRedeeming, error) {
	m.lock.RLock()
	defer m.lock.RUnlock()
	if v, present := m.OutputsRedeeming[v.ID]; present {
		return v, nil
	}
	return nil, nil
}

func (m *MockPersist) InsertOutputsRedeeming(ctx context.Context, runner dbr.SessionRunner, v *OutputsRedeeming, b bool) error {
	m.lock.Lock()
	defer m.lock.Unlock()
	nv := &OutputsRedeeming{}
	*nv = *v
	m.OutputsRedeeming[v.ID] = nv
	return nil
}

func (m *MockPersist) QueryOutputs(ctx context.Context, runner dbr.SessionRunner, v *Outputs) (*Outputs, error) {
	m.lock.RLock()
	defer m.lock.RUnlock()
	if v, present := m.Outputs[v.ID]; present {
		return v, nil
	}
	return nil, nil
}

func (m *MockPersist) InsertOutputs(ctx context.Context, runner dbr.SessionRunner, v *Outputs, b bool) error {
	m.lock.Lock()
	defer m.lock.Unlock()
	nv := &Outputs{}
	*nv = *v
	m.Outputs[v.ID] = nv
	return nil
}

func (m *MockPersist) QueryAssets(ctx context.Context, runner dbr.SessionRunner, v *Assets) (*Assets, error) {
	m.lock.RLock()
	defer m.lock.RUnlock()
	if v, present := m.Assets[v.ID]; present {
		return v, nil
	}
	return nil, nil
}

func (m *MockPersist) InsertAssets(ctx context.Context, runner dbr.SessionRunner, v *Assets, b bool) error {
	m.lock.Lock()
	defer m.lock.Unlock()
	nv := &Assets{}
	*nv = *v
	m.Assets[v.ID] = nv
	return nil
}

func (m *MockPersist) QueryAddresses(ctx context.Context, runner dbr.SessionRunner, v *Addresses) (*Addresses, error) {
	m.lock.RLock()
	defer m.lock.RUnlock()
	if v, present := m.Addresses[v.Address]; present {
		return v, nil
	}
	return nil, nil
}

func (m *MockPersist) InsertAddresses(ctx context.Context, runner dbr.SessionRunner, v *Addresses, b bool) error {
	m.lock.Lock()
	defer m.lock.Unlock()
	nv := &Addresses{}
	*nv = *v
	m.Addresses[v.Address] = nv
	return nil
}

func (m *MockPersist) QueryAddressChain(ctx context.Context, runner dbr.SessionRunner, v *AddressChain) (*AddressChain, error) {
	m.lock.RLock()
	defer m.lock.RUnlock()
	if v, present := m.AddressChain[v.Address+":"+v.ChainID]; present {
		return v, nil
	}
	return nil, nil
}

func (m *MockPersist) InsertAddressChain(ctx context.Context, runner dbr.SessionRunner, v *AddressChain, b bool) error {
	m.lock.Lock()
	defer m.lock.Unlock()
	nv := &AddressChain{}
	*nv = *v
	m.AddressChain[v.Address+":"+v.ChainID] = nv
	return nil
}

func (m *MockPersist) QueryOutputAddresses(ctx context.Context, runner dbr.SessionRunner, v *OutputAddresses) (*OutputAddresses, error) {
	m.lock.RLock()
	defer m.lock.RUnlock()
	if v, present := m.OutputAddresses[v.OutputID+":"+v.Address]; present {
		return v, nil
	}
	return nil, nil
}

func (m *MockPersist) InsertOutputAddresses(ctx context.Context, runner dbr.SessionRunner, v *OutputAddresses, b bool) error {
	m.lock.Lock()
	defer m.lock.Unlock()
	nv := &OutputAddresses{}
	*nv = *v
	m.OutputAddresses[v.OutputID+":"+v.Address] = nv
	return nil
}

func (m *MockPersist) UpdateOutputAddresses(ctx context.Context, runner dbr.SessionRunner, v *OutputAddresses) error {
	m.lock.Lock()
	defer m.lock.Unlock()
	if fv, present := m.OutputAddresses[v.OutputID+":"+v.Address]; present {
		fv.RedeemingSignature = v.RedeemingSignature
	}
	return nil
}

func (m *MockPersist) QueryTransactionsEpoch(ctx context.Context, runner dbr.SessionRunner, v *TransactionsEpoch) (*TransactionsEpoch, error) {
	m.lock.RLock()
	defer m.lock.RUnlock()
	if v, present := m.TransactionsEpoch[v.ID]; present {
		return v, nil
	}
	return nil, nil
}

func (m *MockPersist) InsertTransactionsEpoch(ctx context.Context, runner dbr.SessionRunner, v *TransactionsEpoch, b bool) error {
	m.lock.Lock()
	defer m.lock.Unlock()
	nv := &TransactionsEpoch{}
	*nv = *v
	m.TransactionsEpoch[v.ID] = nv
	return nil
}

func (m *MockPersist) QueryCvmBlocks(ctx context.Context, runner dbr.SessionRunner, v *CvmBlocks) (*CvmBlocks, error) {
	m.lock.RLock()
	defer m.lock.RUnlock()
	if v, present := m.CvmBlocks[v.Block]; present {
		return v, nil
	}
	return nil, nil
}

func (m *MockPersist) InsertCvmBlocks(ctx context.Context, runner dbr.SessionRunner, v *CvmBlocks) error {
	m.lock.Lock()
	defer m.lock.Unlock()
	nv := &CvmBlocks{}
	*nv = *v
	m.CvmBlocks[v.Block] = nv
	return nil
}

func (m *MockPersist) QueryCvmAddresses(ctx context.Context, runner dbr.SessionRunner, v *CvmAddresses) (*CvmAddresses, error) {
	m.lock.RLock()
	defer m.lock.RUnlock()
	if v, present := m.CvmAddresses[v.ID]; present {
		return v, nil
	}
	return nil, nil
}

func (m *MockPersist) InsertCvmAddresses(ctx context.Context, runner dbr.SessionRunner, v *CvmAddresses, b bool) error {
	m.lock.Lock()
	defer m.lock.Unlock()
	nv := &CvmAddresses{}
	*nv = *v
	m.CvmAddresses[v.ID] = nv
	return nil
}

func (m *MockPersist) QueryCvmTransactions(ctx context.Context, runner dbr.SessionRunner, v *CvmTransactions) (*CvmTransactions, error) {
	m.lock.RLock()
	defer m.lock.RUnlock()
	if v, present := m.CvmTransactions[v.ID]; present {
		return v, nil
	}
	return nil, nil
}

func (m *MockPersist) InsertCvmTransactions(ctx context.Context, runner dbr.SessionRunner, v *CvmTransactions, b bool) error {
	m.lock.Lock()
	defer m.lock.Unlock()
	nv := &CvmTransactions{}
	*nv = *v
	m.CvmTransactions[v.ID] = nv
	return nil
}

func (m *MockPersist) QueryCvmTransactionsTxdata(ctx context.Context, runner dbr.SessionRunner, v *CvmTransactionsTxdata) (*CvmTransactionsTxdata, error) {
	m.lock.RLock()
	defer m.lock.RUnlock()
	if v, present := m.CvmTransactionsTxdata[v.Hash]; present {
		return v, nil
	}
	return nil, nil
}

func (m *MockPersist) InsertCvmTransactionsTxdata(ctx context.Context, runner dbr.SessionRunner, v *CvmTransactionsTxdata, b bool) error {
	m.lock.Lock()
	defer m.lock.Unlock()
	nv := &CvmTransactionsTxdata{}
	*nv = *v
	m.CvmTransactionsTxdata[v.Hash] = nv
	return nil
}

func (m *MockPersist) QueryPvmBlocks(ctx context.Context, runner dbr.SessionRunner, v *PvmBlocks) (*PvmBlocks, error) {
	m.lock.RLock()
	defer m.lock.RUnlock()
	if v, present := m.PvmBlocks[v.ID]; present {
		return v, nil
	}
	return nil, nil
}

func (m *MockPersist) InsertPvmBlocks(ctx context.Context, runner dbr.SessionRunner, v *PvmBlocks, b bool) error {
	m.lock.Lock()
	defer m.lock.Unlock()
	nv := &PvmBlocks{}
	*nv = *v
	m.PvmBlocks[v.ID] = nv
	return nil
}

func (m *MockPersist) QueryRewards(ctx context.Context, runner dbr.SessionRunner, v *Rewards) (*Rewards, error) {
	m.lock.RLock()
	defer m.lock.RUnlock()
	if v, present := m.Rewards[v.ID]; present {
		return v, nil
	}
	return nil, nil
}

func (m *MockPersist) InsertRewards(ctx context.Context, runner dbr.SessionRunner, v *Rewards, b bool) error {
	m.lock.Lock()
	defer m.lock.Unlock()
	nv := &Rewards{}
	*nv = *v
	m.Rewards[v.ID] = nv
	return nil
}

func (m *MockPersist) QueryTransactionsValidator(ctx context.Context, runner dbr.SessionRunner, v *TransactionsValidator) (*TransactionsValidator, error) {
	m.lock.RLock()
	defer m.lock.RUnlock()
	if v, present := m.TransactionsValidator[v.ID]; present {
		return v, nil
	}
	return nil, nil
}

func (m *MockPersist) InsertTransactionsValidator(ctx context.Context, runner dbr.SessionRunner, v *TransactionsValidator, b bool) error {
	m.lock.Lock()
	defer m.lock.Unlock()
	nv := &TransactionsValidator{}
	*nv = *v
	m.TransactionsValidator[v.ID] = nv
	return nil
}

func (m *MockPersist) QueryTransactionsBlock(ctx context.Context, runner dbr.SessionRunner, v *TransactionsBlock) (*TransactionsBlock, error) {
	m.lock.RLock()
	defer m.lock.RUnlock()
	if v, present := m.TransactionsBlock[v.ID]; present {
		return v, nil
	}
	return nil, nil
}

func (m *MockPersist) InsertTransactionsBlock(ctx context.Context, runner dbr.SessionRunner, v *TransactionsBlock, b bool) error {
	m.lock.Lock()
	defer m.lock.Unlock()
	nv := &TransactionsBlock{}
	*nv = *v
	m.TransactionsBlock[v.ID] = nv
	return nil
}

func (m *MockPersist) QueryAddressBech32(ctx context.Context, runner dbr.SessionRunner, v *AddressBech32) (*AddressBech32, error) {
	m.lock.RLock()
	defer m.lock.RUnlock()
	if v, present := m.AddressBech32[v.Address]; present {
		return v, nil
	}
	return nil, nil
}

func (m *MockPersist) InsertAddressBech32(ctx context.Context, runner dbr.SessionRunner, v *AddressBech32, b bool) error {
	m.lock.Lock()
	defer m.lock.Unlock()
	nv := &AddressBech32{}
	*nv = *v
	m.AddressBech32[v.Address] = nv
	return nil
}

func (m *MockPersist) QueryOutputAddressAccumulateOut(ctx context.Context, runner dbr.SessionRunner, v *OutputAddressAccumulate) (*OutputAddressAccumulate, error) {
	m.lock.RLock()
	defer m.lock.RUnlock()
	if v, present := m.OutputAddressAccumulateOut[v.ID]; present {
		return v, nil
	}
	return nil, nil
}

func (m *MockPersist) InsertOutputAddressAccumulateOut(ctx context.Context, runner dbr.SessionRunner, v *OutputAddressAccumulate, _ bool) error {
	m.lock.Lock()
	defer m.lock.Unlock()
	nv := &OutputAddressAccumulate{}
	*nv = *v
	m.OutputAddressAccumulateOut[v.ID] = nv
	return nil
}

func (m *MockPersist) QueryOutputAddressAccumulateIn(ctx context.Context, runner dbr.SessionRunner, v *OutputAddressAccumulate) (*OutputAddressAccumulate, error) {
	m.lock.RLock()
	defer m.lock.RUnlock()
	if v, present := m.OutputAddressAccumulateIn[v.ID]; present {
		return v, nil
	}
	return nil, nil
}

func (m *MockPersist) InsertOutputAddressAccumulateIn(ctx context.Context, runner dbr.SessionRunner, v *OutputAddressAccumulate, _ bool) error {
	m.lock.Lock()
	defer m.lock.Unlock()
	nv := &OutputAddressAccumulate{}
	*nv = *v
	m.OutputAddressAccumulateIn[v.ID] = nv
	return nil
}

func (m *MockPersist) UpdateOutputAddressAccumulateInOutputsProcessed(ctx context.Context, runner dbr.SessionRunner, id string) error {
	m.lock.Lock()
	defer m.lock.Unlock()
	for _, v := range m.OutputAddressAccumulateIn {
		if v.OutputID == id {
			v.OutputProcessed = 1
		}
	}
	return nil
}

func (m *MockPersist) QueryOutputTxsAccumulate(ctx context.Context, runner dbr.SessionRunner, v *OutputTxsAccumulate) (*OutputTxsAccumulate, error) {
	m.lock.RLock()
	defer m.lock.RUnlock()
	if v, present := m.OutputTxsAccumulate[v.ID]; present {
		return v, nil
	}
	return nil, nil
}

func (m *MockPersist) InsertOutputTxsAccumulate(ctx context.Context, runner dbr.SessionRunner, v *OutputTxsAccumulate) error {
	m.lock.Lock()
	defer m.lock.Unlock()
	nv := &OutputTxsAccumulate{}
	*nv = *v
	m.OutputTxsAccumulate[v.ID] = nv
	return nil
}

func (m *MockPersist) QueryAccumulateBalancesReceived(ctx context.Context, runner dbr.SessionRunner, v *AccumulateBalancesAmount) (*AccumulateBalancesAmount, error) {
	m.lock.RLock()
	defer m.lock.RUnlock()
	if v, present := m.AccumulateBalancesReceived[v.ID]; present {
		return v, nil
	}
	return nil, nil
}

func (m *MockPersist) InsertAccumulateBalancesReceived(ctx context.Context, runner dbr.SessionRunner, v *AccumulateBalancesAmount) error {
	m.lock.Lock()
	defer m.lock.Unlock()
	nv := &AccumulateBalancesAmount{}
	*nv = *v
	m.AccumulateBalancesReceived[v.ID] = nv
	return nil
}

func (m *MockPersist) QueryAccumulateBalancesSent(ctx context.Context, runner dbr.SessionRunner, v *AccumulateBalancesAmount) (*AccumulateBalancesAmount, error) {
	m.lock.RLock()
	defer m.lock.RUnlock()
	if v, present := m.AccumulateBalancesSent[v.ID]; present {
		return v, nil
	}
	return nil, nil
}

func (m *MockPersist) InsertAccumulateBalancesSent(ctx context.Context, runner dbr.SessionRunner, v *AccumulateBalancesAmount) error {
	m.lock.Lock()
	defer m.lock.Unlock()
	nv := &AccumulateBalancesAmount{}
	*nv = *v
	m.AccumulateBalancesSent[v.ID] = nv
	return nil
}

func (m *MockPersist) QueryAccumulateBalancesTransactions(ctx context.Context, runner dbr.SessionRunner, v *AccumulateBalancesTransactions) (*AccumulateBalancesTransactions, error) {
	m.lock.RLock()
	defer m.lock.RUnlock()
	if v, present := m.AccumulateBalancesTransactions[v.ID]; present {
		return v, nil
	}
	return nil, nil
}

func (m *MockPersist) InsertAccumulateBalancesTransactions(ctx context.Context, runner dbr.SessionRunner, v *AccumulateBalancesTransactions) error {
	m.lock.Lock()
	defer m.lock.Unlock()
	nv := &AccumulateBalancesTransactions{}
	*nv = *v
	m.AccumulateBalancesTransactions[v.ID] = nv
	return nil
}

func (m *MockPersist) QueryTransactionsRewardsOwnersAddress(ctx context.Context, runner dbr.SessionRunner, v *TransactionsRewardsOwnersAddress) (*TransactionsRewardsOwnersAddress, error) {
	m.lock.RLock()
	defer m.lock.RUnlock()
	if v, present := m.TransactionsRewardsOwnersAddress[v.ID+" "+v.Address]; present {
		return v, nil
	}
	return nil, nil
}

func (m *MockPersist) InsertTransactionsRewardsOwnersAddress(ctx context.Context, runner dbr.SessionRunner, v *TransactionsRewardsOwnersAddress, b bool) error {
	m.lock.Lock()
	defer m.lock.Unlock()
	nv := &TransactionsRewardsOwnersAddress{}
	*nv = *v
	m.TransactionsRewardsOwnersAddress[v.ID+" "+v.Address] = nv
	return nil
}

func (m *MockPersist) QueryTransactionsRewardsOwnersOutputs(ctx context.Context, runner dbr.SessionRunner, v *TransactionsRewardsOwnersOutputs) (*TransactionsRewardsOwnersOutputs, error) {
	m.lock.RLock()
	defer m.lock.RUnlock()
	if v, present := m.TransactionsRewardsOwnersOutputs[v.ID]; present {
		return v, nil
	}
	return nil, nil
}

func (m *MockPersist) InsertTransactionsRewardsOwnersOutputs(ctx context.Context, runner dbr.SessionRunner, v *TransactionsRewardsOwnersOutputs, b bool) error {
	m.lock.Lock()
	defer m.lock.Unlock()
	nv := &TransactionsRewardsOwnersOutputs{}
	*nv = *v
	m.TransactionsRewardsOwnersOutputs[v.ID] = nv
	return nil
}

func (m *MockPersist) QueryTransactionsRewardsOwners(ctx context.Context, runner dbr.SessionRunner, v *TransactionsRewardsOwners) (*TransactionsRewardsOwners, error) {
	m.lock.RLock()
	defer m.lock.RUnlock()
	if v, present := m.TransactionsRewardsOwners[v.ID]; present {
		return v, nil
	}
	return nil, nil
}

func (m *MockPersist) InsertTransactionsRewardsOwners(ctx context.Context, runner dbr.SessionRunner, v *TransactionsRewardsOwners, b bool) error {
	m.lock.Lock()
	defer m.lock.Unlock()
	nv := &TransactionsRewardsOwners{}
	*nv = *v
	m.TransactionsRewardsOwners[v.ID] = nv
	return nil
}

func (m *MockPersist) QueryTxPool(ctx context.Context, runner dbr.SessionRunner, v *TxPool) (*TxPool, error) {
	m.lock.RLock()
	defer m.lock.RUnlock()
	if v, present := m.TxPool[v.ID]; present {
		return v, nil
	}
	return nil, nil
}

func (m *MockPersist) InsertTxPool(ctx context.Context, runner dbr.SessionRunner, v *TxPool) error {
	m.lock.Lock()
	defer m.lock.Unlock()
	nv := &TxPool{}
	*nv = *v
	m.TxPool[v.ID] = nv
	return nil
}

func (m *MockPersist) UpdateTxPoolStatus(ctx context.Context, runner dbr.SessionRunner, v *TxPool) error {
	m.lock.RLock()
	defer m.lock.RUnlock()
	if fv, present := m.TxPool[v.ID]; present {
		fv.Processed = v.Processed
	}
	return nil
}

func (m *MockPersist) QueryKeyValueStore(ctx context.Context, runner dbr.SessionRunner, v *KeyValueStore) (*KeyValueStore, error) {
	m.lock.RLock()
	defer m.lock.RUnlock()
	if v, present := m.KeyValueStore[v.K]; present {
		return v, nil
	}
	return nil, nil
}

func (m *MockPersist) InsertKeyValueStore(ctx context.Context, runner dbr.SessionRunner, v *KeyValueStore) error {
	m.lock.Lock()
	defer m.lock.Unlock()
	nv := &KeyValueStore{}
	*nv = *v
	m.KeyValueStore[v.K] = nv
	return nil
}

func (m *MockPersist) QueryCvmTransactionsTxdataTrace(ctx context.Context, runner dbr.SessionRunner, v *CvmTransactionsTxdataTrace) (*CvmTransactionsTxdataTrace, error) {
	m.lock.RLock()
	defer m.lock.RUnlock()
	if v, present := m.CvmTransactionsTxdataTrace[fmt.Sprintf("%s:%v", v.Hash, v.Idx)]; present {
		return v, nil
	}
	return nil, nil
}

func (m *MockPersist) InsertCvmTransactionsTxdataTrace(ctx context.Context, runner dbr.SessionRunner, v *CvmTransactionsTxdataTrace, _ bool) error {
	m.lock.Lock()
	defer m.lock.Unlock()
	nv := &CvmTransactionsTxdataTrace{}
	*nv = *v
	m.CvmTransactionsTxdataTrace[fmt.Sprintf("%s:%v", v.Hash, v.Idx)] = nv
	return nil
}

<<<<<<< HEAD
func (m *MockPersist) QueryNodeIndex(ctx context.Context, runner dbr.SessionRunner, v *NodeIndex) (*NodeIndex, error) {
	m.lock.RLock()
	defer m.lock.RUnlock()
	if v, present := m.NodeIndex[v.Topic]; present {
=======
func (m *MockPersist) QueryCvmLogs(ctx context.Context, runner dbr.SessionRunner, v *CvmLogs) (*CvmLogs, error) {
	m.lock.RLock()
	defer m.lock.RUnlock()
	if v, present := m.CvmLogs[v.ID]; present {
>>>>>>> fa427627
		return v, nil
	}
	return nil, nil
}

<<<<<<< HEAD
func (m *MockPersist) InsertNodeIndex(ctx context.Context, runner dbr.SessionRunner, v *NodeIndex, _ bool) error {
	m.lock.Lock()
	defer m.lock.Unlock()
	nv := &NodeIndex{}
	*nv = *v
	m.NodeIndex[v.Topic] = nv
	return nil
}

func (m *MockPersist) UpdateNodeIndex(ctx context.Context, runner dbr.SessionRunner, v *NodeIndex) error {
	m.lock.Lock()
	defer m.lock.Unlock()
	if fv, present := m.NodeIndex[v.Topic]; present {
		fv.Idx = v.Idx
	}
=======
func (m *MockPersist) InsertCvmLogs(ctx context.Context, runner dbr.SessionRunner, v *CvmLogs, _ bool) error {
	m.lock.Lock()
	defer m.lock.Unlock()
	nv := &CvmLogs{}
	*nv = *v
	m.CvmLogs[v.ID] = nv
>>>>>>> fa427627
	return nil
}<|MERGE_RESOLUTION|>--- conflicted
+++ resolved
@@ -39,11 +39,8 @@
 	TxPool                           map[string]*TxPool
 	KeyValueStore                    map[string]*KeyValueStore
 	CvmTransactionsTxdataTrace       map[string]*CvmTransactionsTxdataTrace
-<<<<<<< HEAD
 	NodeIndex                        map[string]*NodeIndex
-=======
 	CvmLogs                          map[string]*CvmLogs
->>>>>>> fa427627
 }
 
 func NewPersistMock() *MockPersist {
@@ -77,11 +74,8 @@
 		TxPool:                           make(map[string]*TxPool),
 		KeyValueStore:                    make(map[string]*KeyValueStore),
 		CvmTransactionsTxdataTrace:       make(map[string]*CvmTransactionsTxdataTrace),
-<<<<<<< HEAD
 		NodeIndex:                        make(map[string]*NodeIndex),
-=======
 		CvmLogs:                          make(map[string]*CvmLogs),
->>>>>>> fa427627
 	}
 }
 
@@ -636,23 +630,14 @@
 	return nil
 }
 
-<<<<<<< HEAD
 func (m *MockPersist) QueryNodeIndex(ctx context.Context, runner dbr.SessionRunner, v *NodeIndex) (*NodeIndex, error) {
 	m.lock.RLock()
 	defer m.lock.RUnlock()
 	if v, present := m.NodeIndex[v.Topic]; present {
-=======
-func (m *MockPersist) QueryCvmLogs(ctx context.Context, runner dbr.SessionRunner, v *CvmLogs) (*CvmLogs, error) {
-	m.lock.RLock()
-	defer m.lock.RUnlock()
-	if v, present := m.CvmLogs[v.ID]; present {
->>>>>>> fa427627
-		return v, nil
-	}
-	return nil, nil
-}
-
-<<<<<<< HEAD
+		return v, nil
+	}
+	return nil, nil
+}
 func (m *MockPersist) InsertNodeIndex(ctx context.Context, runner dbr.SessionRunner, v *NodeIndex, _ bool) error {
 	m.lock.Lock()
 	defer m.lock.Unlock()
@@ -668,13 +653,23 @@
 	if fv, present := m.NodeIndex[v.Topic]; present {
 		fv.Idx = v.Idx
 	}
-=======
+	return nil
+}
+
+func (m *MockPersist) QueryCvmLogs(ctx context.Context, runner dbr.SessionRunner, v *CvmLogs) (*CvmLogs, error) {
+	m.lock.RLock()
+	defer m.lock.RUnlock()
+	if v, present := m.CvmLogs[v.ID]; present {
+		return v, nil
+	}
+	return nil, nil
+}
+
 func (m *MockPersist) InsertCvmLogs(ctx context.Context, runner dbr.SessionRunner, v *CvmLogs, _ bool) error {
 	m.lock.Lock()
 	defer m.lock.Unlock()
 	nv := &CvmLogs{}
 	*nv = *v
 	m.CvmLogs[v.ID] = nv
->>>>>>> fa427627
 	return nil
 }