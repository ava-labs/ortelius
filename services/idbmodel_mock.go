package services

import (
	"context"
	"sync"

	"github.com/gocraft/dbr/v2"
)

type MockPersist struct {
<<<<<<< HEAD
	lock                    sync.RWMutex
	Transactions            map[string]*Transactions
	Outputs                 map[string]*Outputs
	OutputsRedeeming        map[string]*OutputsRedeeming
	CvmTransactions         map[string]*CvmTransactions
	CvmAddresses            map[string]*CvmAddresses
	TransactionsValidator   map[string]*TransactionsValidator
	TransactionsBlock       map[string]*TransactionsBlock
	Rewards                 map[string]*Rewards
	Addresses               map[string]*Addresses
	AddressChain            map[string]*AddressChain
	OutputAddresses         map[string]*OutputAddresses
	Assets                  map[string]*Assets
	TransactionsEpoch       map[string]*TransactionsEpoch
	PvmBlocks               map[string]*PvmBlocks
	OutputAddressAccumulate map[string]*OutputAddressAccumulate
	OutputTxsAccumulate     map[string]*OutputTxsAccumulate
	AccumulateBalances      map[string]*AccumulateBalances
=======
	lock                  sync.RWMutex
	Transactions          map[string]*Transactions
	Outputs               map[string]*Outputs
	OutputsRedeeming      map[string]*OutputsRedeeming
	CvmTransactions       map[string]*CvmTransactions
	CvmAddresses          map[string]*CvmAddresses
	TransactionsValidator map[string]*TransactionsValidator
	TransactionsBlock     map[string]*TransactionsBlock
	Rewards               map[string]*Rewards
	Addresses             map[string]*Addresses
	AddressChain          map[string]*AddressChain
	OutputAddresses       map[string]*OutputAddresses
	Assets                map[string]*Assets
	TransactionsEpoch     map[string]*TransactionsEpoch
	PvmBlocks             map[string]*PvmBlocks
	AddressBech32         map[string]*AddressBech32
>>>>>>> bdffd0ac
}

func NewPersistMock() *MockPersist {
	return &MockPersist{
<<<<<<< HEAD
		Transactions:            make(map[string]*Transactions),
		Outputs:                 make(map[string]*Outputs),
		OutputsRedeeming:        make(map[string]*OutputsRedeeming),
		CvmTransactions:         make(map[string]*CvmTransactions),
		CvmAddresses:            make(map[string]*CvmAddresses),
		TransactionsValidator:   make(map[string]*TransactionsValidator),
		TransactionsBlock:       make(map[string]*TransactionsBlock),
		Rewards:                 make(map[string]*Rewards),
		Addresses:               make(map[string]*Addresses),
		AddressChain:            make(map[string]*AddressChain),
		OutputAddresses:         make(map[string]*OutputAddresses),
		Assets:                  make(map[string]*Assets),
		TransactionsEpoch:       make(map[string]*TransactionsEpoch),
		PvmBlocks:               make(map[string]*PvmBlocks),
		OutputAddressAccumulate: make(map[string]*OutputAddressAccumulate),
		OutputTxsAccumulate:     make(map[string]*OutputTxsAccumulate),
		AccumulateBalances:      make(map[string]*AccumulateBalances),
=======
		Transactions:          make(map[string]*Transactions),
		Outputs:               make(map[string]*Outputs),
		OutputsRedeeming:      make(map[string]*OutputsRedeeming),
		CvmTransactions:       make(map[string]*CvmTransactions),
		CvmAddresses:          make(map[string]*CvmAddresses),
		TransactionsValidator: make(map[string]*TransactionsValidator),
		TransactionsBlock:     make(map[string]*TransactionsBlock),
		Rewards:               make(map[string]*Rewards),
		Addresses:             make(map[string]*Addresses),
		AddressChain:          make(map[string]*AddressChain),
		OutputAddresses:       make(map[string]*OutputAddresses),
		Assets:                make(map[string]*Assets),
		TransactionsEpoch:     make(map[string]*TransactionsEpoch),
		PvmBlocks:             make(map[string]*PvmBlocks),
		AddressBech32:         make(map[string]*AddressBech32),
>>>>>>> bdffd0ac
	}
}

func (m *MockPersist) QueryTransactions(ctx context.Context, runner dbr.SessionRunner, v *Transactions) (*Transactions, error) {
	m.lock.RLock()
	defer m.lock.RUnlock()
	if v, present := m.Transactions[v.ID]; present {
		return v, nil
	}
	return nil, nil
}

func (m *MockPersist) InsertTransactions(ctx context.Context, runner dbr.SessionRunner, v *Transactions, b bool) error {
	m.lock.Lock()
	defer m.lock.Unlock()
	nv := &Transactions{}
	*nv = *v
	m.Transactions[v.ID] = nv
	return nil
}

func (m *MockPersist) QueryOutputsRedeeming(ctx context.Context, runner dbr.SessionRunner, v *OutputsRedeeming) (*OutputsRedeeming, error) {
	m.lock.RLock()
	defer m.lock.RUnlock()
	if v, present := m.OutputsRedeeming[v.ID]; present {
		return v, nil
	}
	return nil, nil
}

func (m *MockPersist) InsertOutputsRedeeming(ctx context.Context, runner dbr.SessionRunner, v *OutputsRedeeming, b bool) error {
	m.lock.Lock()
	defer m.lock.Unlock()
	nv := &OutputsRedeeming{}
	*nv = *v
	m.OutputsRedeeming[v.ID] = nv
	return nil
}

func (m *MockPersist) QueryOutputs(ctx context.Context, runner dbr.SessionRunner, v *Outputs) (*Outputs, error) {
	m.lock.RLock()
	defer m.lock.RUnlock()
	if v, present := m.Outputs[v.ID]; present {
		return v, nil
	}
	return nil, nil
}

func (m *MockPersist) InsertOutputs(ctx context.Context, runner dbr.SessionRunner, v *Outputs, b bool) error {
	m.lock.Lock()
	defer m.lock.Unlock()
	nv := &Outputs{}
	*nv = *v
	m.Outputs[v.ID] = nv
	return nil
}

func (m *MockPersist) QueryAssets(ctx context.Context, runner dbr.SessionRunner, v *Assets) (*Assets, error) {
	m.lock.RLock()
	defer m.lock.RUnlock()
	if v, present := m.Assets[v.ID]; present {
		return v, nil
	}
	return nil, nil
}

func (m *MockPersist) InsertAssets(ctx context.Context, runner dbr.SessionRunner, v *Assets, b bool) error {
	m.lock.Lock()
	defer m.lock.Unlock()
	nv := &Assets{}
	*nv = *v
	m.Assets[v.ID] = nv
	return nil
}

func (m *MockPersist) QueryAddresses(ctx context.Context, runner dbr.SessionRunner, v *Addresses) (*Addresses, error) {
	m.lock.RLock()
	defer m.lock.RUnlock()
	if v, present := m.Addresses[v.Address]; present {
		return v, nil
	}
	return nil, nil
}

func (m *MockPersist) InsertAddresses(ctx context.Context, runner dbr.SessionRunner, v *Addresses, b bool) error {
	m.lock.Lock()
	defer m.lock.Unlock()
	nv := &Addresses{}
	*nv = *v
	m.Addresses[v.Address] = nv
	return nil
}

func (m *MockPersist) QueryAddressChain(ctx context.Context, runner dbr.SessionRunner, v *AddressChain) (*AddressChain, error) {
	m.lock.RLock()
	defer m.lock.RUnlock()
	if v, present := m.AddressChain[v.Address+":"+v.ChainID]; present {
		return v, nil
	}
	return nil, nil
}

func (m *MockPersist) InsertAddressChain(ctx context.Context, runner dbr.SessionRunner, v *AddressChain, b bool) error {
	m.lock.Lock()
	defer m.lock.Unlock()
	nv := &AddressChain{}
	*nv = *v
	m.AddressChain[v.Address+":"+v.ChainID] = nv
	return nil
}

func (m *MockPersist) QueryOutputAddresses(ctx context.Context, runner dbr.SessionRunner, v *OutputAddresses) (*OutputAddresses, error) {
	m.lock.RLock()
	defer m.lock.RUnlock()
	if v, present := m.OutputAddresses[v.OutputID+":"+v.Address]; present {
		return v, nil
	}
	return nil, nil
}

func (m *MockPersist) InsertOutputAddresses(ctx context.Context, runner dbr.SessionRunner, v *OutputAddresses, b bool) error {
	m.lock.Lock()
	defer m.lock.Unlock()
	nv := &OutputAddresses{}
	*nv = *v
	m.OutputAddresses[v.OutputID+":"+v.Address] = nv
	return nil
}

func (m *MockPersist) UpdateOutputAddresses(ctx context.Context, runner dbr.SessionRunner, v *OutputAddresses) error {
	m.lock.Lock()
	defer m.lock.Unlock()
	if fv, present := m.OutputAddresses[v.OutputID+":"+v.Address]; present {
		fv.RedeemingSignature = v.RedeemingSignature
	}
	return nil
}

func (m *MockPersist) QueryTransactionsEpoch(ctx context.Context, runner dbr.SessionRunner, v *TransactionsEpoch) (*TransactionsEpoch, error) {
	m.lock.RLock()
	defer m.lock.RUnlock()
	if v, present := m.TransactionsEpoch[v.ID]; present {
		return v, nil
	}
	return nil, nil
}

func (m *MockPersist) InsertTransactionsEpoch(ctx context.Context, runner dbr.SessionRunner, v *TransactionsEpoch, b bool) error {
	m.lock.Lock()
	defer m.lock.Unlock()
	nv := &TransactionsEpoch{}
	*nv = *v
	m.TransactionsEpoch[v.ID] = nv
	return nil
}

func (m *MockPersist) QueryCvmAddresses(ctx context.Context, runner dbr.SessionRunner, v *CvmAddresses) (*CvmAddresses, error) {
	m.lock.RLock()
	defer m.lock.RUnlock()
	if v, present := m.CvmAddresses[v.ID]; present {
		return v, nil
	}
	return nil, nil
}

func (m *MockPersist) InsertCvmAddresses(ctx context.Context, runner dbr.SessionRunner, v *CvmAddresses, b bool) error {
	m.lock.Lock()
	defer m.lock.Unlock()
	nv := &CvmAddresses{}
	*nv = *v
	m.CvmAddresses[v.ID] = nv
	return nil
}

func (m *MockPersist) QueryCvmTransactions(ctx context.Context, runner dbr.SessionRunner, v *CvmTransactions) (*CvmTransactions, error) {
	m.lock.RLock()
	defer m.lock.RUnlock()
	if v, present := m.CvmTransactions[v.ID]; present {
		return v, nil
	}
	return nil, nil
}

func (m *MockPersist) InsertCvmTransactions(ctx context.Context, runner dbr.SessionRunner, v *CvmTransactions, b bool) error {
	m.lock.Lock()
	defer m.lock.Unlock()
	nv := &CvmTransactions{}
	*nv = *v
	m.CvmTransactions[v.ID] = nv
	return nil
}

func (m *MockPersist) QueryPvmBlocks(ctx context.Context, runner dbr.SessionRunner, v *PvmBlocks) (*PvmBlocks, error) {
	m.lock.RLock()
	defer m.lock.RUnlock()
	if v, present := m.PvmBlocks[v.ID]; present {
		return v, nil
	}
	return nil, nil
}

func (m *MockPersist) InsertPvmBlocks(ctx context.Context, runner dbr.SessionRunner, v *PvmBlocks, b bool) error {
	m.lock.Lock()
	defer m.lock.Unlock()
	nv := &PvmBlocks{}
	*nv = *v
	m.PvmBlocks[v.ID] = nv
	return nil
}

func (m *MockPersist) QueryRewards(ctx context.Context, runner dbr.SessionRunner, v *Rewards) (*Rewards, error) {
	m.lock.RLock()
	defer m.lock.RUnlock()
	if v, present := m.Rewards[v.ID]; present {
		return v, nil
	}
	return nil, nil
}

func (m *MockPersist) InsertRewards(ctx context.Context, runner dbr.SessionRunner, v *Rewards, b bool) error {
	m.lock.Lock()
	defer m.lock.Unlock()
	nv := &Rewards{}
	*nv = *v
	m.Rewards[v.ID] = nv
	return nil
}

func (m *MockPersist) QueryTransactionsValidator(ctx context.Context, runner dbr.SessionRunner, v *TransactionsValidator) (*TransactionsValidator, error) {
	m.lock.RLock()
	defer m.lock.RUnlock()
	if v, present := m.TransactionsValidator[v.ID]; present {
		return v, nil
	}
	return nil, nil
}

func (m *MockPersist) InsertTransactionsValidator(ctx context.Context, runner dbr.SessionRunner, v *TransactionsValidator, b bool) error {
	m.lock.Lock()
	defer m.lock.Unlock()
	nv := &TransactionsValidator{}
	*nv = *v
	m.TransactionsValidator[v.ID] = nv
	return nil
}

func (m *MockPersist) QueryTransactionsBlock(ctx context.Context, runner dbr.SessionRunner, v *TransactionsBlock) (*TransactionsBlock, error) {
	m.lock.RLock()
	defer m.lock.RUnlock()
	if v, present := m.TransactionsBlock[v.ID]; present {
		return v, nil
	}
	return nil, nil
}

func (m *MockPersist) InsertTransactionsBlock(ctx context.Context, runner dbr.SessionRunner, v *TransactionsBlock, b bool) error {
	m.lock.Lock()
	defer m.lock.Unlock()
	nv := &TransactionsBlock{}
	*nv = *v
	m.TransactionsBlock[v.ID] = nv
	return nil
}

<<<<<<< HEAD
func (m *MockPersist) QueryOutputAddressAccumulate(ctx context.Context, runner dbr.SessionRunner, v *OutputAddressAccumulate) (*OutputAddressAccumulate, error) {
	m.lock.RLock()
	defer m.lock.RUnlock()
	if v, present := m.OutputAddressAccumulate[v.ID+" "+v.Address]; present {
=======
func (m *MockPersist) QueryAddressBech32(ctx context.Context, runner dbr.SessionRunner, v *AddressBech32) (*AddressBech32, error) {
	m.lock.RLock()
	defer m.lock.RUnlock()
	if v, present := m.AddressBech32[v.Address]; present {
>>>>>>> bdffd0ac
		return v, nil
	}
	return nil, nil
}

<<<<<<< HEAD
func (m *MockPersist) InsertOutputAddressAccumulate(ctx context.Context, runner dbr.SessionRunner, v *OutputAddressAccumulate) error {
	m.lock.Lock()
	defer m.lock.Unlock()
	nv := &OutputAddressAccumulate{}
	*nv = *v
	m.OutputAddressAccumulate[v.ID+" "+v.Address] = nv
	return nil
}

func (m *MockPersist) QueryOutputTxsAccumulate(ctx context.Context, runner dbr.SessionRunner, v *OutputTxsAccumulate) (*OutputTxsAccumulate, error) {
	m.lock.RLock()
	defer m.lock.RUnlock()
	if v, present := m.OutputTxsAccumulate[v.ID]; present {
		return v, nil
	}
	return nil, nil
}

func (m *MockPersist) InsertOutputTxsAccumulate(ctx context.Context, runner dbr.SessionRunner, v *OutputTxsAccumulate) error {
	m.lock.Lock()
	defer m.lock.Unlock()
	nv := &OutputTxsAccumulate{}
	*nv = *v
	m.OutputTxsAccumulate[v.ID] = nv
	return nil
}

func (m *MockPersist) QueryAccumulateBalances(ctx context.Context, runner dbr.SessionRunner, v *AccumulateBalances) (*AccumulateBalances, error) {
	m.lock.RLock()
	defer m.lock.RUnlock()
	if v, present := m.AccumulateBalances[v.ID]; present {
		return v, nil
	}
	return nil, nil
}

func (m *MockPersist) InsertAccumulateBalances(ctx context.Context, runner dbr.SessionRunner, v *AccumulateBalances) error {
	m.lock.Lock()
	defer m.lock.Unlock()
	nv := &AccumulateBalances{}
	*nv = *v
	m.AccumulateBalances[v.ID] = nv
=======
func (m *MockPersist) InsertAddressBech32(ctx context.Context, runner dbr.SessionRunner, v *AddressBech32, b bool) error {
	m.lock.Lock()
	defer m.lock.Unlock()
	nv := &AddressBech32{}
	*nv = *v
	m.AddressBech32[v.Address] = nv
>>>>>>> bdffd0ac
	return nil
}<|MERGE_RESOLUTION|>--- conflicted
+++ resolved
@@ -8,7 +8,6 @@
 )
 
 type MockPersist struct {
-<<<<<<< HEAD
 	lock                    sync.RWMutex
 	Transactions            map[string]*Transactions
 	Outputs                 map[string]*Outputs
@@ -24,32 +23,14 @@
 	Assets                  map[string]*Assets
 	TransactionsEpoch       map[string]*TransactionsEpoch
 	PvmBlocks               map[string]*PvmBlocks
+	AddressBech32           map[string]*AddressBech32
 	OutputAddressAccumulate map[string]*OutputAddressAccumulate
 	OutputTxsAccumulate     map[string]*OutputTxsAccumulate
 	AccumulateBalances      map[string]*AccumulateBalances
-=======
-	lock                  sync.RWMutex
-	Transactions          map[string]*Transactions
-	Outputs               map[string]*Outputs
-	OutputsRedeeming      map[string]*OutputsRedeeming
-	CvmTransactions       map[string]*CvmTransactions
-	CvmAddresses          map[string]*CvmAddresses
-	TransactionsValidator map[string]*TransactionsValidator
-	TransactionsBlock     map[string]*TransactionsBlock
-	Rewards               map[string]*Rewards
-	Addresses             map[string]*Addresses
-	AddressChain          map[string]*AddressChain
-	OutputAddresses       map[string]*OutputAddresses
-	Assets                map[string]*Assets
-	TransactionsEpoch     map[string]*TransactionsEpoch
-	PvmBlocks             map[string]*PvmBlocks
-	AddressBech32         map[string]*AddressBech32
->>>>>>> bdffd0ac
 }
 
 func NewPersistMock() *MockPersist {
 	return &MockPersist{
-<<<<<<< HEAD
 		Transactions:            make(map[string]*Transactions),
 		Outputs:                 make(map[string]*Outputs),
 		OutputsRedeeming:        make(map[string]*OutputsRedeeming),
@@ -64,26 +45,10 @@
 		Assets:                  make(map[string]*Assets),
 		TransactionsEpoch:       make(map[string]*TransactionsEpoch),
 		PvmBlocks:               make(map[string]*PvmBlocks),
+		AddressBech32:           make(map[string]*AddressBech32),
 		OutputAddressAccumulate: make(map[string]*OutputAddressAccumulate),
 		OutputTxsAccumulate:     make(map[string]*OutputTxsAccumulate),
 		AccumulateBalances:      make(map[string]*AccumulateBalances),
-=======
-		Transactions:          make(map[string]*Transactions),
-		Outputs:               make(map[string]*Outputs),
-		OutputsRedeeming:      make(map[string]*OutputsRedeeming),
-		CvmTransactions:       make(map[string]*CvmTransactions),
-		CvmAddresses:          make(map[string]*CvmAddresses),
-		TransactionsValidator: make(map[string]*TransactionsValidator),
-		TransactionsBlock:     make(map[string]*TransactionsBlock),
-		Rewards:               make(map[string]*Rewards),
-		Addresses:             make(map[string]*Addresses),
-		AddressChain:          make(map[string]*AddressChain),
-		OutputAddresses:       make(map[string]*OutputAddresses),
-		Assets:                make(map[string]*Assets),
-		TransactionsEpoch:     make(map[string]*TransactionsEpoch),
-		PvmBlocks:             make(map[string]*PvmBlocks),
-		AddressBech32:         make(map[string]*AddressBech32),
->>>>>>> bdffd0ac
 	}
 }
 
@@ -348,23 +313,33 @@
 	return nil
 }
 
-<<<<<<< HEAD
+func (m *MockPersist) QueryAddressBech32(ctx context.Context, runner dbr.SessionRunner, v *AddressBech32) (*AddressBech32, error) {
+	m.lock.RLock()
+	defer m.lock.RUnlock()
+	if v, present := m.AddressBech32[v.Address]; present {
+		return v, nil
+	}
+	return nil, nil
+}
+
+func (m *MockPersist) InsertAddressBech32(ctx context.Context, runner dbr.SessionRunner, v *AddressBech32, b bool) error {
+	m.lock.Lock()
+	defer m.lock.Unlock()
+	nv := &AddressBech32{}
+	*nv = *v
+	m.AddressBech32[v.Address] = nv
+	return nil
+}
+
 func (m *MockPersist) QueryOutputAddressAccumulate(ctx context.Context, runner dbr.SessionRunner, v *OutputAddressAccumulate) (*OutputAddressAccumulate, error) {
 	m.lock.RLock()
 	defer m.lock.RUnlock()
 	if v, present := m.OutputAddressAccumulate[v.ID+" "+v.Address]; present {
-=======
-func (m *MockPersist) QueryAddressBech32(ctx context.Context, runner dbr.SessionRunner, v *AddressBech32) (*AddressBech32, error) {
-	m.lock.RLock()
-	defer m.lock.RUnlock()
-	if v, present := m.AddressBech32[v.Address]; present {
->>>>>>> bdffd0ac
-		return v, nil
-	}
-	return nil, nil
-}
-
-<<<<<<< HEAD
+		return v, nil
+	}
+	return nil, nil
+}
+
 func (m *MockPersist) InsertOutputAddressAccumulate(ctx context.Context, runner dbr.SessionRunner, v *OutputAddressAccumulate) error {
 	m.lock.Lock()
 	defer m.lock.Unlock()
@@ -407,13 +382,5 @@
 	nv := &AccumulateBalances{}
 	*nv = *v
 	m.AccumulateBalances[v.ID] = nv
-=======
-func (m *MockPersist) InsertAddressBech32(ctx context.Context, runner dbr.SessionRunner, v *AddressBech32, b bool) error {
-	m.lock.Lock()
-	defer m.lock.Unlock()
-	nv := &AddressBech32{}
-	*nv = *v
-	m.AddressBech32[v.Address] = nv
->>>>>>> bdffd0ac
 	return nil
 }