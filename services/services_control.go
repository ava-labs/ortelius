--- conflicted
+++ resolved
@@ -42,11 +42,8 @@
 			s.IsAccumulateBalanceReader = true
 		}
 	}
-<<<<<<< HEAD
 	persist := NewPersist()
 	s.BalanceAccumulatorManager = NewBalanceAccumulatorManager(persist, s)
-=======
-	s.BalanceAccumulatorManager = &BalanceAccumulatorManager{}
 
 	var err error
 	s.GenesisContainer, err = NewGenesisContainer(networkID)
@@ -55,7 +52,6 @@
 	}
 
 	return nil
->>>>>>> 13c89b1d
 }
 
 func (s *Control) InitProduceMetrics() {
