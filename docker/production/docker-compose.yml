--- conflicted
+++ resolved
@@ -52,15 +52,9 @@
     depends_on:
       - producer
     restart: always
-<<<<<<< HEAD
   indexer: &ortelius-app
-    image: "avaplatform/ortelius:7676497"
+    image: "avaplatform/ortelius:53083c3d"
     command: ["stream", "indexer", "-c", "/opt/config.json"]
-=======
-  producer: &ortelius-app
-    image: "avaplatform/ortelius:53083c3d"
-    command: ["stream", "producer", "-c", "/opt/config.json"]
->>>>>>> f3cacd48
     external_links:
       - mysql
       - redis
