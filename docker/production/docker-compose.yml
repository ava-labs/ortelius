--- conflicted
+++ resolved
@@ -88,28 +88,14 @@
       KAFKA_LOG_SEGMENT_BYTES: 1048576
       KAFKA_LOG_SEGMENT_DELETE_DELAY_MS: 60000
   avalanche:
-<<<<<<< HEAD
-    env_file:
-      - production.env
     image: "avaplatform/avalanchego:v1.0.5"
-    command: bash -cx "env && ./build/avalanchego
+    command: bash -cx "./build/avalanchego
       --network-id=$${NETWORKID}
       --db-dir=/var/lib/avalanche
       --log-level=info
       --http-host=0.0.0.0
       --ipcs-chain-ids=$${C_CHAINID},$${X_CHAINID}
       "
-=======
-    image: "avaplatform/avalanchego:v1.0.5"
-    command: [
-      "./build/avalanchego",
-      "--network-id=1",
-      "--db-dir=/var/lib/avalanche",
-      "--log-level=info",
-      "--http-host=0.0.0.0",
-      "--ipcs-chain-ids=11111111111111111111111111111111LpoYY,2oYMBNV4eNHyqk2fjjV5nVQLDbtmNJzq5s3qs3Lo6ftnC6FByM",
-    ]
->>>>>>> a1153846
     ports:
       - "9650:9650"
     volumes:
@@ -119,13 +105,10 @@
       - producer
     restart: always
   kafkatopics:
-    env_file:
-      - production.env
     depends_on:
       - kafka
     image: confluentinc/cp-kafka:5.4.3
-    command: bash -cx "env &&
-      kafka-topics --bootstrap-server $${KAFKA_HOST} --list &&
+    command: bash -cx "kafka-topics --bootstrap-server $${KAFKA_HOST} --list &&
       kafka-topics --create --if-not-exists --zookeeper $${ZOOKEEPER_HOST} --replication-factor $${KAFKA_REPLICATIONFACTOR} --partitions $${KAFKA_NUMPARTITIONS} --topic $${NETWORKID}-$${C_CHAINID}-consensus &&
       kafka-topics --create --if-not-exists --zookeeper $${ZOOKEEPER_HOST} --replication-factor $${KAFKA_REPLICATIONFACTOR} --partitions $${KAFKA_NUMPARTITIONS} --topic $${NETWORKID}-$${C_CHAINID}-decisions &&
       kafka-topics --create --if-not-exists --zookeeper $${ZOOKEEPER_HOST} --replication-factor $${KAFKA_REPLICATIONFACTOR} --partitions $${KAFKA_NUMPARTITIONS} --topic $${NETWORKID}-$${X_CHAINID}-consensus &&
