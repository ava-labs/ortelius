--- conflicted
+++ resolved
@@ -52,15 +52,9 @@
     depends_on:
       - indexer
     restart: always
-<<<<<<< HEAD
   indexer: &ortelius-app
-    image: "avaplatform/ortelius:4b8b1152"
+    image: "avaplatform/ortelius:v1.4.4"
     command: ["stream", "indexer", "-c", "/opt/config.json"]
-=======
-  producer: &ortelius-app
-    image: "avaplatform/ortelius:v1.4.4"
-    command: ["stream", "producer", "-c", "/opt/config.json"]
->>>>>>> 95123c84
     external_links:
       - mysql
       - redis
