--- conflicted
+++ resolved
@@ -52,15 +52,9 @@
     depends_on:
       - indexer
     restart: always
-<<<<<<< HEAD
   indexer: &ortelius-app
-    image: "avaplatform/ortelius:f50f246f"
+    image: "avaplatform/ortelius:f63d8bfa"
     command: ["stream", "indexer", "-c", "/opt/config.json"]
-=======
-  producer: &ortelius-app
-    image: "avaplatform/ortelius:f63d8bfa"
-    command: ["stream", "producer", "-c", "/opt/config.json"]
->>>>>>> 8c15663a
     external_links:
       - mysql
       - redis
