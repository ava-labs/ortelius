--- conflicted
+++ resolved
@@ -15,16 +15,8 @@
     }
   },
   "stream": {
-<<<<<<< HEAD
-    "kafka": {
-      "brokers": [
-        "kafka:9092"
-      ]
-    },
     "avalanchego": "http://avalanche:9650",
     "nodeInstance": "default",
-=======
->>>>>>> 09e2c404
     "cchainId": "yH8D7ThNJkxmtkuv2jgBa4P1Rn3Qpr4pPr7QYNfcdoS6k6HWp",
     "producer": {
       "ipcRoot": "/tmp",
