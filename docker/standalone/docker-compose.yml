--- conflicted
+++ resolved
@@ -28,15 +28,9 @@
     depends_on:
       - indexer
     restart: always
-<<<<<<< HEAD
   indexer: &ortelius-app
-    image: "avaplatform/ortelius:f63d8bfa"
+    image: "avaplatform/ortelius:65b61f3c"
     command: ["stream", "indexer", "-c", "/opt/config.json"]
-=======
-  producer: &ortelius-app
-    image: "avaplatform/ortelius:65b61f3c"
-    command: ["stream", "producer", "-c", "/opt/config.json"]
->>>>>>> 26993d48
     networks:
       - services
     external_links:
