version: '3'
volumes:
  avalanche-data:
  avalanche-ipcs:
networks:
  services:
    external:
      name: ortelius_services
services:
  avalanche:
<<<<<<< HEAD
    env_file:
      - standalone.env
    image: "avaplatform/avalanchego:v1.0.5"
    command: bash -cx "env && ./build/avalanchego
      --network-id=$${NETWORKID}
      --db-dir=/var/lib/avalanche
      --log-level=info
      --http-host=0.0.0.0
      --ipcs-chain-ids=$${C_CHAINID},$${X_CHAINID}
      "
=======
    image: "avaplatform/avalanchego:v1.0.5"
    command: [
      "./build/avalanchego",
      "--network-id=5",
      "--db-dir=/var/lib/avalanche",
      "--log-level=info",
      "--http-host=0.0.0.0",
      "--ipcs-chain-ids=11111111111111111111111111111111LpoYY,2vrXWHgGxh5n3YsLHMV16YVVJTpT4z45Fmb4y3bL6si8kLCyg9",
    ]
>>>>>>> a1153846
    ports:
      - "9650:9650"
    volumes:
      - avalanche-data:/var/lib/avalanche
      - avalanche-ipcs:/tmp
    depends_on:
      - producer
    restart: always
  kafkatopics:
    env_file:
      - standalone.env
    networks:
      - services
    image: confluentinc/cp-kafka:5.4.3
    command: bash -cx "env &&
      kafka-topics --bootstrap-server $${KAFKA_HOST} --list &&
      kafka-topics --create --if-not-exists --zookeeper $${ZOOKEEPER_HOST} --replication-factor $${KAFKA_REPLICATIONFACTOR} --partitions $${KAFKA_NUMPARTITIONS} --topic $${NETWORKID}-$${C_CHAINID}-consensus &&
      kafka-topics --create --if-not-exists --zookeeper $${ZOOKEEPER_HOST} --replication-factor $${KAFKA_REPLICATIONFACTOR} --partitions $${KAFKA_NUMPARTITIONS} --topic $${NETWORKID}-$${C_CHAINID}-decisions &&
      kafka-topics --create --if-not-exists --zookeeper $${ZOOKEEPER_HOST} --replication-factor $${KAFKA_REPLICATIONFACTOR} --partitions $${KAFKA_NUMPARTITIONS} --topic $${NETWORKID}-$${X_CHAINID}-consensus &&
      kafka-topics --create --if-not-exists --zookeeper $${ZOOKEEPER_HOST} --replication-factor $${KAFKA_REPLICATIONFACTOR} --partitions $${KAFKA_NUMPARTITIONS} --topic $${NETWORKID}-$${X_CHAINID}-decisions
      "
    external_links:
      - zookeeper
      - kafka
  producer: &ortelius-app
    env_file:
      - standalone.env
    image: "avaplatform/ortelius:98a665b"
    command: ["stream", "producer", "-c", "/opt/config.json"]
    networks:
      - services
    external_links:
      - zookeeper
      - kafka
      - mysql
      - redis
    volumes:
      - avalanche-ipcs:/tmp
      - ./config.standalone.json:/opt/config.json
    depends_on:
      - kafkatopics
    restart: on-failure
  indexer:
    <<: *ortelius-app
    command: ["stream", "indexer", "-c", "/opt/config.json"]
  api:
    <<: *ortelius-app
    command: ["api", "-c", "/opt/config.json"]
    ports:
      - 8080:8080<|MERGE_RESOLUTION|>--- conflicted
+++ resolved
@@ -8,28 +8,14 @@
       name: ortelius_services
 services:
   avalanche:
-<<<<<<< HEAD
-    env_file:
-      - standalone.env
     image: "avaplatform/avalanchego:v1.0.5"
-    command: bash -cx "env && ./build/avalanchego
+    command: bash -cx "./build/avalanchego
       --network-id=$${NETWORKID}
       --db-dir=/var/lib/avalanche
       --log-level=info
       --http-host=0.0.0.0
       --ipcs-chain-ids=$${C_CHAINID},$${X_CHAINID}
       "
-=======
-    image: "avaplatform/avalanchego:v1.0.5"
-    command: [
-      "./build/avalanchego",
-      "--network-id=5",
-      "--db-dir=/var/lib/avalanche",
-      "--log-level=info",
-      "--http-host=0.0.0.0",
-      "--ipcs-chain-ids=11111111111111111111111111111111LpoYY,2vrXWHgGxh5n3YsLHMV16YVVJTpT4z45Fmb4y3bL6si8kLCyg9",
-    ]
->>>>>>> a1153846
     ports:
       - "9650:9650"
     volumes:
@@ -39,13 +25,10 @@
       - producer
     restart: always
   kafkatopics:
-    env_file:
-      - standalone.env
     networks:
       - services
     image: confluentinc/cp-kafka:5.4.3
-    command: bash -cx "env &&
-      kafka-topics --bootstrap-server $${KAFKA_HOST} --list &&
+    command: bash -cx "kafka-topics --bootstrap-server $${KAFKA_HOST} --list &&
       kafka-topics --create --if-not-exists --zookeeper $${ZOOKEEPER_HOST} --replication-factor $${KAFKA_REPLICATIONFACTOR} --partitions $${KAFKA_NUMPARTITIONS} --topic $${NETWORKID}-$${C_CHAINID}-consensus &&
       kafka-topics --create --if-not-exists --zookeeper $${ZOOKEEPER_HOST} --replication-factor $${KAFKA_REPLICATIONFACTOR} --partitions $${KAFKA_NUMPARTITIONS} --topic $${NETWORKID}-$${C_CHAINID}-decisions &&
       kafka-topics --create --if-not-exists --zookeeper $${ZOOKEEPER_HOST} --replication-factor $${KAFKA_REPLICATIONFACTOR} --partitions $${KAFKA_NUMPARTITIONS} --topic $${NETWORKID}-$${X_CHAINID}-consensus &&
@@ -55,8 +38,6 @@
       - zookeeper
       - kafka
   producer: &ortelius-app
-    env_file:
-      - standalone.env
     image: "avaplatform/ortelius:98a665b"
     command: ["stream", "producer", "-c", "/opt/config.json"]
     networks:
