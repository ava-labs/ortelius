--- conflicted
+++ resolved
@@ -28,15 +28,9 @@
     depends_on:
       - producer
     restart: always
-<<<<<<< HEAD
   indexer: &ortelius-app
     image: "avaplatform/ortelius:53083c3d"
-    command: ["stream", "indexer", "-c", "/opt/config.json"]
-=======
-  producer: &ortelius-app
-    image: "avaplatform/ortelius:5681b806"
     command: ["stream", "producer", "-c", "/opt/config.json"]
->>>>>>> b4be72e5
     networks:
       - services
     external_links:
