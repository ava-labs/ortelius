# Ortelius API

<<<<<<< HEAD
[API](https://docs.avax.network/build/tools/ortelius)
=======
## X Chain API

| Name                                                                        | Route                                    |
|---------------------------                                                 | ----------------------------------------|
| [Search](#search---xsearch)                                                 | /x/search                                |
| [List Transactions](#list-transactions---xtransactions)                     | /x/transactions                          |
| [Get Transaction](#get-transaction---xtransactionsid)                       | /x/transactions/:id                      |
| [Aggregate Transactions](#aggregate-transactions---xaggregatetransactions) | /x/transactions/aggregate                 |
| [List Assets](#list-assets---xassets)                                       | /x/assets                                |
| [Get Asset](#get-asset---xassetsalias_or_id)                                | /x/assets/:alias_or_id                   |
| [List Addresses](#list-addresses---xaddresses)                              | /x/addresses                             |
| [Get Address](#get-address---xaddressesid)                                  | /x/addresses/:id                         |

### Search - /x/search

Searches for an indexed item based on it's ID or keywords.

NOTE: Currenly only IDs are supported.

Params:

`query` (Required) - The term(s) to search for

#### Response:

```json
{
  "count": 1,
  "results": [
    {
      "type": "transaction",
      "data": {}
    }
  ]
}
```

### List Transactions - /x/transactions

#### Global list Transaction Params:

`disableCount` - Bool value = true will suppress counting in results, count will be 0 in results

#### Params:

`sort` - The sorting method to use. Options: timestamp-asc, timestamp-desc. Default: timestamp-asc

'disableGenesis' - Bool value = true will suppress genesis input/output records in results.

#### Response:

Array of transaction objects

### Get Transaction - /x/transactions/:id

#### Params:

`id` - The ID of the transaction to get

#### Response

The transaction object

### Aggregate Transactions - /x/transactions/aggregates or /x/aggregates

#### Params:

`startTime` - The Time to start calculating from. Defaults to the Time of the first known transaction. Valid values are unix timestamps (in seconds) or RFC3339 datetime strings.

`endTime` - The Time to end calculating to. Defaults to the current Time. Valid values are unix timestamps (in seconds) or RFC3339 datetime strings.

`intervalSize` - If given, a list of intervals of the given size from startTime to endTime will be returned, with the aggregates for each interval. Valid values are `minute`, `hour`, `day`, `week`, `month`, `year`, or a valid Go duration string as described here: https://golang.org/pkg/Time/#ParseDuration 

`version` - If 1 will use new asset aggregate tables

#### Response:

```json
{
    "startTime": "2019-11-01T00:00:00Z",
    "endTime": "2020-04-23T20:28:21.358567Z",
    "aggregates": {
        "transactionCount": 23,
        "transactionVolume": 719999999992757400,
        "outputCount": 1,
        "addressCount": 16,
        "assetCount": 3
    },
    "intervalSize": 2592000000000000,
    "intervals": [
        {
            "transactionCount": 22,
            "transactionVolume": 719999999992757399,
            "outputCount": 0,
            "addressCount": 15,
            "assetCount": 4
        },
        {
            "transactionCount": 1,
            "transactionVolume": 1,
            "outputCount": 0,
            "addressCount": 1,
            "assetCount": 1
        }
    ]
}
```

### List Assets - /x/assets

#### Global list Asset Params:

`disableCount` - Bool value = true will suppress counting in results, count will be 0 in results

`enableAggregate` - String values in [minute, hour, day, week, month, year]

#### Response:

Array of asset objects

### Get Asset - /x/assets/:alias_or_id

#### Params:

`alias_or_id` - The alias or ID of the asset to get

#### Response:

Array of asset objects

### List Addresses - /x/addresses

#### Global list Address Params:

`disableCount` - Bool value = true will suppress counting in results, count will be 0 in results

`version` - If 1 will use new asset aggregate count tables

#### Params:

<pagination params>

#### Response:

Array of Address objects

```json
[
  "count": 1,
  {
    "address": "2poot6VNEurx99o5WZigk2ic3ssj2T5Fz",
    "publicKey": null,
    "transactionCount": 2,
    "balance": 0,
    "lifetimeValue": 26000,
    "utxoCount": 0
  },
  {
    "address": "6cesTteH62Y5mLoDBUASaBvCXuL2AthL",
    "publicKey": null,
    "transactionCount": 186,
    "balance": 0,
    "lifetimeValue": 8369999998480180000,
    "utxoCount": 0
  }
]
```

### Get Address - /x/addresses/:address

#### Params:

`address` - The base58-encoded Address to show.

#### Response:

```json
{
  "address": "6Y3kysjF9jnHnYkdS9yGAuoHyae2eNmeV",
  "publicKey": null,
  "transactionCount": 1,
  "balance": 0,
  "lifetimeValue": 45000000000000000,
  "utxoCount": 0
}
```
## P Chain API (Not yet implemented)

## C Chain API (Not yet implemented)
>>>>>>> 3431643e
<|MERGE_RESOLUTION|>--- conflicted
+++ resolved
@@ -1,195 +1,3 @@
 # Ortelius API
 
-<<<<<<< HEAD
-[API](https://docs.avax.network/build/tools/ortelius)
-=======
-## X Chain API
-
-| Name                                                                        | Route                                    |
-|---------------------------                                                 | ----------------------------------------|
-| [Search](#search---xsearch)                                                 | /x/search                                |
-| [List Transactions](#list-transactions---xtransactions)                     | /x/transactions                          |
-| [Get Transaction](#get-transaction---xtransactionsid)                       | /x/transactions/:id                      |
-| [Aggregate Transactions](#aggregate-transactions---xaggregatetransactions) | /x/transactions/aggregate                 |
-| [List Assets](#list-assets---xassets)                                       | /x/assets                                |
-| [Get Asset](#get-asset---xassetsalias_or_id)                                | /x/assets/:alias_or_id                   |
-| [List Addresses](#list-addresses---xaddresses)                              | /x/addresses                             |
-| [Get Address](#get-address---xaddressesid)                                  | /x/addresses/:id                         |
-
-### Search - /x/search
-
-Searches for an indexed item based on it's ID or keywords.
-
-NOTE: Currenly only IDs are supported.
-
-Params:
-
-`query` (Required) - The term(s) to search for
-
-#### Response:
-
-```json
-{
-  "count": 1,
-  "results": [
-    {
-      "type": "transaction",
-      "data": {}
-    }
-  ]
-}
-```
-
-### List Transactions - /x/transactions
-
-#### Global list Transaction Params:
-
-`disableCount` - Bool value = true will suppress counting in results, count will be 0 in results
-
-#### Params:
-
-`sort` - The sorting method to use. Options: timestamp-asc, timestamp-desc. Default: timestamp-asc
-
-'disableGenesis' - Bool value = true will suppress genesis input/output records in results.
-
-#### Response:
-
-Array of transaction objects
-
-### Get Transaction - /x/transactions/:id
-
-#### Params:
-
-`id` - The ID of the transaction to get
-
-#### Response
-
-The transaction object
-
-### Aggregate Transactions - /x/transactions/aggregates or /x/aggregates
-
-#### Params:
-
-`startTime` - The Time to start calculating from. Defaults to the Time of the first known transaction. Valid values are unix timestamps (in seconds) or RFC3339 datetime strings.
-
-`endTime` - The Time to end calculating to. Defaults to the current Time. Valid values are unix timestamps (in seconds) or RFC3339 datetime strings.
-
-`intervalSize` - If given, a list of intervals of the given size from startTime to endTime will be returned, with the aggregates for each interval. Valid values are `minute`, `hour`, `day`, `week`, `month`, `year`, or a valid Go duration string as described here: https://golang.org/pkg/Time/#ParseDuration 
-
-`version` - If 1 will use new asset aggregate tables
-
-#### Response:
-
-```json
-{
-    "startTime": "2019-11-01T00:00:00Z",
-    "endTime": "2020-04-23T20:28:21.358567Z",
-    "aggregates": {
-        "transactionCount": 23,
-        "transactionVolume": 719999999992757400,
-        "outputCount": 1,
-        "addressCount": 16,
-        "assetCount": 3
-    },
-    "intervalSize": 2592000000000000,
-    "intervals": [
-        {
-            "transactionCount": 22,
-            "transactionVolume": 719999999992757399,
-            "outputCount": 0,
-            "addressCount": 15,
-            "assetCount": 4
-        },
-        {
-            "transactionCount": 1,
-            "transactionVolume": 1,
-            "outputCount": 0,
-            "addressCount": 1,
-            "assetCount": 1
-        }
-    ]
-}
-```
-
-### List Assets - /x/assets
-
-#### Global list Asset Params:
-
-`disableCount` - Bool value = true will suppress counting in results, count will be 0 in results
-
-`enableAggregate` - String values in [minute, hour, day, week, month, year]
-
-#### Response:
-
-Array of asset objects
-
-### Get Asset - /x/assets/:alias_or_id
-
-#### Params:
-
-`alias_or_id` - The alias or ID of the asset to get
-
-#### Response:
-
-Array of asset objects
-
-### List Addresses - /x/addresses
-
-#### Global list Address Params:
-
-`disableCount` - Bool value = true will suppress counting in results, count will be 0 in results
-
-`version` - If 1 will use new asset aggregate count tables
-
-#### Params:
-
-<pagination params>
-
-#### Response:
-
-Array of Address objects
-
-```json
-[
-  "count": 1,
-  {
-    "address": "2poot6VNEurx99o5WZigk2ic3ssj2T5Fz",
-    "publicKey": null,
-    "transactionCount": 2,
-    "balance": 0,
-    "lifetimeValue": 26000,
-    "utxoCount": 0
-  },
-  {
-    "address": "6cesTteH62Y5mLoDBUASaBvCXuL2AthL",
-    "publicKey": null,
-    "transactionCount": 186,
-    "balance": 0,
-    "lifetimeValue": 8369999998480180000,
-    "utxoCount": 0
-  }
-]
-```
-
-### Get Address - /x/addresses/:address
-
-#### Params:
-
-`address` - The base58-encoded Address to show.
-
-#### Response:
-
-```json
-{
-  "address": "6Y3kysjF9jnHnYkdS9yGAuoHyae2eNmeV",
-  "publicKey": null,
-  "transactionCount": 1,
-  "balance": 0,
-  "lifetimeValue": 45000000000000000,
-  "utxoCount": 0
-}
-```
-## P Chain API (Not yet implemented)
-
-## C Chain API (Not yet implemented)
->>>>>>> 3431643e
+[API](https://docs.avax.network/build/tools/ortelius)