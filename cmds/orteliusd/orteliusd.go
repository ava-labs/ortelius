// (c) 2020, Ava Labs, Inc. All rights reserved.
// See the file LICENSE for licensing terms.

package main

import (
	"encoding/json"
	"fmt"
	"log"
	"math/rand"
	"net/http"
	"os"
	"os/signal"
	"sync"
	"syscall"
	"time"

	indexer "github.com/ava-labs/ortelius/indexer_client"

	"github.com/ava-labs/ortelius/export"

	"github.com/ava-labs/ortelius/services/indexes/models"

	"github.com/ava-labs/ortelius/services"

	"github.com/gorilla/rpc/v2"
	"github.com/gorilla/rpc/v2/json2"

	"github.com/ava-labs/ortelius/utils"

	"github.com/ava-labs/ortelius/replay"

	"github.com/ava-labs/avalanchego/utils/logging"
	"github.com/prometheus/client_golang/prometheus/promhttp"

	"github.com/spf13/cobra"

	"github.com/ava-labs/ortelius/api"
	"github.com/ava-labs/ortelius/cfg"
	"github.com/ava-labs/ortelius/stream"
	"github.com/ava-labs/ortelius/stream/consumers"

	// Register service plugins
	_ "github.com/ava-labs/ortelius/services/indexes/avm"
	_ "github.com/ava-labs/ortelius/services/indexes/pvm"

	oreliusRpc "github.com/ava-labs/ortelius/rpc"
)

const (
	// rootCmdUse  = "orteliusd [command]\nex: orteliusd api"
	rootCmdUse  = "orteliusd [command]"
	rootCmdDesc = "Daemons for Ortelius."

	apiCmdUse  = "api"
	apiCmdDesc = "Runs the API daemon"

	streamCmdUse  = "stream"
	streamCmdDesc = "Runs stream commands"

	streamReplayCmdUse  = "replay"
	streamReplayCmdDesc = "Runs the replay"

	streamReplayExportCmdUse  = "replayExport"
	streamReplayExportCmdDesc = "Runs the replay export"

	streamIndexerCmdUse  = "indexer"
	streamIndexerCmdDesc = "Runs the stream indexer daemon"

	streamExportCmdUse  = "export"
	streamExportCmdDesc = "Exports the stream to disk"

	envCmdUse  = "env"
	envCmdDesc = "Displays information about the Ortelius environment"

	defaultReplayQueueSize    = int(2000)
	defaultReplayQueueThreads = int(4)
)

func main() {
	if err := execute(); err != nil {
		log.Fatalln("Failed to run:", err.Error())
	}
}

// Execute runs the root command for ortelius
func execute() error {
	rand.Seed(time.Now().UnixNano())

	var (
		runErr             error
		config             = &cfg.Config{}
		serviceControl     = &services.Control{}
		configFile         = func() *string { s := ""; return &s }()
		replayqueuesize    = func() *int { i := defaultReplayQueueSize; return &i }()
		replayqueuethreads = func() *int { i := defaultReplayQueueThreads; return &i }()
		cmd                = &cobra.Command{Use: rootCmdUse, Short: rootCmdDesc, Long: rootCmdDesc,
			PersistentPreRun: func(cmd *cobra.Command, args []string) {
				c, err := cfg.NewFromFile(*configFile)
				if err != nil {
					log.Fatalln("Failed to read config file", *configFile, ":", err.Error())
				}
				alog, err := logging.New(c.Logging)
				if err != nil {
					log.Fatalln("Failed to create log", c.Logging.Directory, ":", err.Error())
				}

				models.SetBech32HRP(c.NetworkID)

				serviceControl.Log = alog
				serviceControl.Services = c.Services
				serviceControl.Persist = services.NewPersist()
				serviceControl.Features = c.Features
				err = serviceControl.Init(c.NetworkID)
				if err != nil {
					log.Fatalln("Failed to create service control", ":", err.Error())
				}

				*config = *c

				if config.MetricsListenAddr != "" {
					sm := http.NewServeMux()
					sm.Handle("/metrics", promhttp.Handler())
					go func() {
						err = http.ListenAndServe(config.MetricsListenAddr, sm)
						if err != nil {
							log.Fatalln("Failed to start metrics listener", err.Error())
						}
					}()
					alog.Info("Starting metrics handler on %s", config.MetricsListenAddr)
				}
				if config.AdminListenAddr != "" {
					rpcServer := rpc.NewServer()
					codec := json2.NewCodec()
					rpcServer.RegisterCodec(codec, "application/json")
					rpcServer.RegisterCodec(codec, "application/json;charset=UTF-8")
					api := oreliusRpc.NewAPI(alog)
					if err := rpcServer.RegisterService(api, "api"); err != nil {
						log.Fatalln("Failed to start admin listener", err.Error())
					}
					sm := http.NewServeMux()
					sm.Handle("/api", rpcServer)
					go func() {
						err = http.ListenAndServe(config.AdminListenAddr, sm)
						if err != nil {
							log.Fatalln("Failed to start metrics listener", err.Error())
						}
					}()
				}
			},
		}
	)

	// Add flags and commands
	cmd.PersistentFlags().StringVarP(configFile, "config", "c", "config.json", "config file")
	cmd.PersistentFlags().IntVarP(replayqueuesize, "replayqueuesize", "", defaultReplayQueueSize, fmt.Sprintf("replay queue size default %d", defaultReplayQueueSize))
	cmd.PersistentFlags().IntVarP(replayqueuethreads, "replayqueuethreads", "", defaultReplayQueueThreads, fmt.Sprintf("replay queue size threads default %d", defaultReplayQueueThreads))

	cmd.AddCommand(
		createReplayExportCmds(serviceControl, config, &runErr, replayqueuesize, replayqueuethreads),
		createReplayCmds(serviceControl, config, &runErr, replayqueuesize, replayqueuethreads),
		createStreamCmds(serviceControl, config, &runErr),
		createAPICmds(serviceControl, config, &runErr),
		createEnvCmds(config, &runErr))

	// Execute the command and return the runErr to the caller
	if err := cmd.Execute(); err != nil {
		return err
	}

	serviceControl.BalanceAccumulatorManager.Close()

	return runErr
}

func createAPICmds(sc *services.Control, config *cfg.Config, runErr *error) *cobra.Command {
	return &cobra.Command{
		Use:   apiCmdUse,
		Short: apiCmdDesc,
		Long:  apiCmdDesc,
		Run: func(cmd *cobra.Command, args []string) {
			lc, err := api.NewServer(sc, *config)
			if err != nil {
				*runErr = err
				return
			}
			runListenCloser(lc)
		},
	}
}

func createReplayCmds(sc *services.Control, config *cfg.Config, runErr *error, replayqueuesize *int, replayqueuethreads *int) *cobra.Command {
	replayCmd := &cobra.Command{
		Use:   streamReplayCmdUse,
		Short: streamReplayCmdDesc,
		Long:  streamReplayCmdDesc,
		Run: func(cmd *cobra.Command, args []string) {
			replay := replay.NewDB(sc, config, *replayqueuesize, *replayqueuethreads)
			err := replay.Start()
			if err != nil {
				*runErr = err
			}
		},
	}

	return replayCmd
}

func createReplayExportCmds(sc *services.Control, config *cfg.Config, runErr *error, replayqueuesize *int, replayqueuethreads *int) *cobra.Command {
	replayCmd := &cobra.Command{
		Use:   streamReplayExportCmdUse,
		Short: streamReplayExportCmdDesc,
		Long:  streamReplayExportCmdDesc,
		Run: func(cmd *cobra.Command, args []string) {
			replay := export.New(sc, config, *replayqueuesize, *replayqueuethreads)
			err := replay.Start()
			if err != nil {
				*runErr = err
			}
		},
	}

	return replayCmd
}

func createStreamCmds(sc *services.Control, config *cfg.Config, runErr *error) *cobra.Command {
	streamCmd := &cobra.Command{
		Use:   streamCmdUse,
		Short: streamCmdDesc,
		Long:  streamCmdDesc,
		Run: func(cmd *cobra.Command, args []string) {
			_ = cmd.Help()
			os.Exit(0)
		},
	}

	// Create export sub command command
	exportCmd := &cobra.Command{
		Use:   streamExportCmdUse,
		Short: streamExportCmdDesc,
		Long:  streamExportCmdDesc,
	}
	exportFile := ""
	exportChainID := ""
	exportCmd.Flags().StringVarP(&exportFile, "export-path", "", "/tmp/ortelius_exports", "")
	exportCmd.Flags().StringVarP(&exportChainID, "export-chain-id", "", "11111111111111111111111111111111LpoYY", "")
	exportCmd.Run = func(_ *cobra.Command, _ []string) {
		count, err := consumers.ExportToDisk(config, exportFile, exportChainID)
		if err != nil {
			log.Printf("Error exporting: %s\n", err.Error())
		}
		log.Printf("Export finished. Exported %d records.\n", count)
	}

	// Add sub commands
	streamCmd.AddCommand(exportCmd, &cobra.Command{
<<<<<<< HEAD
		Use:   streamIndexerCmdUse,
		Short: streamIndexerCmdDesc,
		Long:  streamIndexerCmdDesc,
		Run: runStreamProcessorManagers(
			sc,
			config,
			runErr,
			producerFactories(sc, config),
			[]consumers.ConsumerFactory{
				consumers.IndexerConsumer,
			},
			[]stream.ProcessorFactoryChainDB{
				consumers.IndexerDB,
				consumers.IndexerConsensusDB,
			},
			[]stream.ProcessorFactoryInstDB{
				consumers.IndexerCChainDB(),
			},
		),
=======
		Use:   streamProducerCmdUse,
		Short: streamProducerCmdDesc,
		Long:  streamProducerCmdDesc,
		Run: func(cmd *cobra.Command, arg []string) {
			runStreamProcessorManagers(
				false,
				sc,
				config,
				runErr,
				[]ProcessorFactoryControl{
					{Factory: stream.NewConsensusProducerProcessor, Instances: 1},
					{Factory: stream.NewDecisionsProducerProcessor, Instances: 1},
				},
				nil,
				nil,
				nil,
				nil,
			)(cmd, arg)
		},
	}, &cobra.Command{
		Use:   streamIndexerCmdUse,
		Short: streamIndexerCmdDesc,
		Long:  streamIndexerCmdDesc,
		Run: func(cmd *cobra.Command, arg []string) {
			runStreamProcessorManagers(
				true,
				sc,
				config,
				runErr,
				nil,
				producerFactories(sc, config),
				[]consumers.ConsumerFactory{
					consumers.IndexerConsumer,
				},
				[]stream.ProcessorFactoryChainDB{
					consumers.IndexerDB,
					consumers.IndexerConsensusDB,
				},
				[]stream.ProcessorFactoryInstDB{
					consumers.IndexerCChainDB(),
				},
			)(cmd, arg)
		},
>>>>>>> fbd7a46c
	})

	return streamCmd
}

func producerFactories(sc *services.Control, cfg *cfg.Config) []utils.ListenCloser {
	var factories []utils.ListenCloser
	factories = append(factories, stream.NewProducerCChain(sc, *cfg))
	for _, v := range cfg.Chains {
		switch v.VMType {
		case consumers.IndexerAVMName:
			p, err := stream.NewProducerChain(sc, *cfg, v.ID, stream.EventTypeDecisions, indexer.IndexTypeTransactions, indexer.XChain)
			if err != nil {
				panic(err)
			}
			factories = append(factories, p)
			p, err = stream.NewProducerChain(sc, *cfg, v.ID, stream.EventTypeConsensus, indexer.IndexTypeVertices, indexer.XChain)
			if err != nil {
				panic(err)
			}
			factories = append(factories, p)
		case consumers.IndexerPVMName:
			p, err := stream.NewProducerChain(sc, *cfg, v.ID, stream.EventTypeDecisions, indexer.IndexTypeBlocks, indexer.PChain)
			if err != nil {
				panic(err)
			}
			factories = append(factories, p)
		}
	}
	return factories
}

func createEnvCmds(config *cfg.Config, runErr *error) *cobra.Command {
	return &cobra.Command{
		Use:   envCmdUse,
		Short: envCmdDesc,
		Long:  envCmdDesc,
		Run: func(_ *cobra.Command, _ []string) {
			configBytes, err := json.MarshalIndent(config, "", "    ")
			if err != nil {
				*runErr = err
				return
			}

			fmt.Println(string(configBytes))
		},
	}
}

// runListenCloser runs the ListenCloser until signaled to stop
func runListenCloser(lc utils.ListenCloser) {
	// Start listening in the background
	go func() {
		if err := lc.Listen(); err != nil {
			log.Fatalln("Daemon listen error:", err.Error())
		}
	}()

	// Wait for exit signal
	sigCh := make(chan os.Signal, 1)
	signal.Notify(sigCh, syscall.SIGINT, syscall.SIGTERM, syscall.SIGQUIT)
	<-sigCh

	// Stop server
	if err := lc.Close(); err != nil {
		log.Fatalln("Daemon shutdown error:", err.Error())
	}
}

// runStreamProcessorManagers returns a cobra command that instantiates and runs
// a set of stream process managers
func runStreamProcessorManagers(
	sc *services.Control,
	config *cfg.Config,
	runError *error,
	listenCloseFactories []utils.ListenCloser,
	consumerFactories []consumers.ConsumerFactory,
	factoriesChainDB []stream.ProcessorFactoryChainDB,
	factoriesInstDB []stream.ProcessorFactoryInstDB,
) func(_ *cobra.Command, _ []string) {
	return func(_ *cobra.Command, _ []string) {
		wg := &sync.WaitGroup{}

		err := sc.BalanceAccumulatorManager.Start()
		if err != nil {
			*runError = err
			return
		}
		err = consumers.Bootstrap(sc, config.NetworkID, config.Chains, consumerFactories)
		if err != nil {
			*runError = err
			return
		}

		// start the accumulator at startup
		sc.BalanceAccumulatorManager.Run(sc)

		for _, listenCloseFactory := range listenCloseFactories {
			wg.Add(1)
			go func(lc utils.ListenCloser) {
				defer wg.Done()
				runListenCloser(lc)
			}(listenCloseFactory)
		}

		err = consumers.IndexerFactories(sc, config, factoriesChainDB, factoriesInstDB)
		if err != nil {
			*runError = err
			return
		}

		wg.Wait()
	}
}<|MERGE_RESOLUTION|>--- conflicted
+++ resolved
@@ -254,57 +254,14 @@
 
 	// Add sub commands
 	streamCmd.AddCommand(exportCmd, &cobra.Command{
-<<<<<<< HEAD
-		Use:   streamIndexerCmdUse,
-		Short: streamIndexerCmdDesc,
-		Long:  streamIndexerCmdDesc,
-		Run: runStreamProcessorManagers(
-			sc,
-			config,
-			runErr,
-			producerFactories(sc, config),
-			[]consumers.ConsumerFactory{
-				consumers.IndexerConsumer,
-			},
-			[]stream.ProcessorFactoryChainDB{
-				consumers.IndexerDB,
-				consumers.IndexerConsensusDB,
-			},
-			[]stream.ProcessorFactoryInstDB{
-				consumers.IndexerCChainDB(),
-			},
-		),
-=======
-		Use:   streamProducerCmdUse,
-		Short: streamProducerCmdDesc,
-		Long:  streamProducerCmdDesc,
-		Run: func(cmd *cobra.Command, arg []string) {
-			runStreamProcessorManagers(
-				false,
-				sc,
-				config,
-				runErr,
-				[]ProcessorFactoryControl{
-					{Factory: stream.NewConsensusProducerProcessor, Instances: 1},
-					{Factory: stream.NewDecisionsProducerProcessor, Instances: 1},
-				},
-				nil,
-				nil,
-				nil,
-				nil,
-			)(cmd, arg)
-		},
-	}, &cobra.Command{
 		Use:   streamIndexerCmdUse,
 		Short: streamIndexerCmdDesc,
 		Long:  streamIndexerCmdDesc,
 		Run: func(cmd *cobra.Command, arg []string) {
 			runStreamProcessorManagers(
-				true,
 				sc,
 				config,
 				runErr,
-				nil,
 				producerFactories(sc, config),
 				[]consumers.ConsumerFactory{
 					consumers.IndexerConsumer,
@@ -318,7 +275,6 @@
 				},
 			)(cmd, arg)
 		},
->>>>>>> fbd7a46c
 	})
 
 	return streamCmd
